# Ultralytics YOLO 🚀, AGPL-3.0 license

import math
import random
from copy import deepcopy
from typing import Tuple, Union

import cv2
import numpy as np
import torch
from PIL import Image

from ultralytics.data.utils import polygons2masks, polygons2masks_overlap
from ultralytics.utils import LOGGER, colorstr
from ultralytics.utils.checks import check_version
from ultralytics.utils.instance import Instances
from ultralytics.utils.metrics import bbox_ioa
from ultralytics.utils.ops import segment2box, xyxyxyxy2xywhr
from ultralytics.utils.torch_utils import TORCHVISION_0_10, TORCHVISION_0_11, TORCHVISION_0_13

DEFAULT_MEAN = (0.0, 0.0, 0.0)
DEFAULT_STD = (1.0, 1.0, 1.0)
DEFAULT_CROP_FRACTION = 1.0

BKG_COLOR = 0 # 114 (R, G, B) = (BKG_COLOR, BKG_COLOR, BKG_COLOR)

class BaseTransform:
    """
    Base class for image transformations in the Ultralytics library.

    This class serves as a foundation for implementing various image processing operations, designed to be
    compatible with both classification and semantic segmentation tasks.

    Methods:
        apply_image: Applies image transformations to labels.
        apply_instances: Applies transformations to object instances in labels.
        apply_semantic: Applies semantic segmentation to an image.
        __call__: Applies all label transformations to an image, instances, and semantic masks.

    Examples:
        >>> transform = BaseTransform()
        >>> labels = {"image": np.array(...), "instances": [...], "semantic": np.array(...)}
        >>> transformed_labels = transform(labels)
    """

    def __init__(self) -> None:
        """
        Initializes the BaseTransform object.

        This constructor sets up the base transformation object, which can be extended for specific image
        processing tasks. It is designed to be compatible with both classification and semantic segmentation.

        Examples:
            >>> transform = BaseTransform()
        """
        pass

    def apply_image(self, labels):
        """
        Applies image transformations to labels.

        This method is intended to be overridden by subclasses to implement specific image transformation
        logic. In its base form, it returns the input labels unchanged.

        Args:
            labels (Any): The input labels to be transformed. The exact type and structure of labels may
                vary depending on the specific implementation.

        Returns:
            (Any): The transformed labels. In the base implementation, this is identical to the input.

        Examples:
            >>> transform = BaseTransform()
            >>> original_labels = [1, 2, 3]
            >>> transformed_labels = transform.apply_image(original_labels)
            >>> print(transformed_labels)
            [1, 2, 3]
        """
        pass

    def apply_instances(self, labels):
        """
        Applies transformations to object instances in labels.

        This method is responsible for applying various transformations to object instances within the given
        labels. It is designed to be overridden by subclasses to implement specific instance transformation
        logic.

        Args:
            labels (Dict): A dictionary containing label information, including object instances.

        Returns:
            (Dict): The modified labels dictionary with transformed object instances.

        Examples:
            >>> transform = BaseTransform()
            >>> labels = {"instances": Instances(xyxy=torch.rand(5, 4), cls=torch.randint(0, 80, (5,)))}
            >>> transformed_labels = transform.apply_instances(labels)
        """
        pass

    def apply_semantic(self, labels):
        """
        Applies semantic segmentation transformations to an image.

        This method is intended to be overridden by subclasses to implement specific semantic segmentation
        transformations. In its base form, it does not perform any operations.

        Args:
            labels (Any): The input labels or semantic segmentation mask to be transformed.

        Returns:
            (Any): The transformed semantic segmentation mask or labels.

        Examples:
            >>> transform = BaseTransform()
            >>> semantic_mask = np.zeros((100, 100), dtype=np.uint8)
            >>> transformed_mask = transform.apply_semantic(semantic_mask)
        """
        pass

    def __call__(self, labels):
        """
        Applies all label transformations to an image, instances, and semantic masks.

        This method orchestrates the application of various transformations defined in the BaseTransform class
        to the input labels. It sequentially calls the apply_image and apply_instances methods to process the
        image and object instances, respectively.

        Args:
            labels (Dict): A dictionary containing image data and annotations. Expected keys include 'img' for
                the image data, and 'instances' for object instances.

        Returns:
            (Dict): The input labels dictionary with transformed image and instances.

        Examples:
            >>> transform = BaseTransform()
            >>> labels = {"img": np.random.rand(640, 640, 3), "instances": []}
            >>> transformed_labels = transform(labels)
        """
        self.apply_image(labels)
        self.apply_instances(labels)
        self.apply_semantic(labels)


class Compose:
    """
    A class for composing multiple image transformations.

    Attributes:
        transforms (List[Callable]): A list of transformation functions to be applied sequentially.

    Methods:
        __call__: Applies a series of transformations to input data.
        append: Appends a new transform to the existing list of transforms.
        insert: Inserts a new transform at a specified index in the list of transforms.
        __getitem__: Retrieves a specific transform or a set of transforms using indexing.
        __setitem__: Sets a specific transform or a set of transforms using indexing.
        tolist: Converts the list of transforms to a standard Python list.

    Examples:
        >>> transforms = [RandomFlip(), RandomPerspective(30)]
        >>> compose = Compose(transforms)
        >>> transformed_data = compose(data)
        >>> compose.append(CenterCrop((224, 224)))
        >>> compose.insert(0, RandomFlip())
    """

    def __init__(self, transforms):
        """
        Initializes the Compose object with a list of transforms.

        Args:
            transforms (List[Callable]): A list of callable transform objects to be applied sequentially.

        Examples:
            >>> from ultralytics.data.augment import Compose, RandomHSV, RandomFlip
            >>> transforms = [RandomHSV(), RandomFlip()]
            >>> compose = Compose(transforms)
        """
        self.transforms = transforms if isinstance(transforms, list) else [transforms]

    def __call__(self, data):
        """
        Applies a series of transformations to input data. This method sequentially applies each transformation in the
        Compose object's list of transforms to the input data.

        Args:
            data (Any): The input data to be transformed. This can be of any type, depending on the
                transformations in the list.

        Returns:
            (Any): The transformed data after applying all transformations in sequence.

        Examples:
            >>> transforms = [Transform1(), Transform2(), Transform3()]
            >>> compose = Compose(transforms)
            >>> transformed_data = compose(input_data)
        """
        for t in self.transforms:
            data = t(data)
        return data

    def append(self, transform):
        """
        Appends a new transform to the existing list of transforms.

        Args:
            transform (BaseTransform): The transformation to be added to the composition.

        Examples:
            >>> compose = Compose([RandomFlip(), RandomPerspective()])
            >>> compose.append(RandomHSV())
        """
        self.transforms.append(transform)

    def insert(self, index, transform):
        """
        Inserts a new transform at a specified index in the existing list of transforms.

        Args:
            index (int): The index at which to insert the new transform.
            transform (BaseTransform): The transform object to be inserted.

        Examples:
            >>> compose = Compose([Transform1(), Transform2()])
            >>> compose.insert(1, Transform3())
            >>> len(compose.transforms)
            3
        """
        self.transforms.insert(index, transform)

    def __getitem__(self, index: Union[list, int]) -> "Compose":
        """
        Retrieves a specific transform or a set of transforms using indexing.

        Args:
            index (int | List[int]): Index or list of indices of the transforms to retrieve.

        Returns:
            (Compose): A new Compose object containing the selected transform(s).

        Raises:
            AssertionError: If the index is not of type int or list.

        Examples:
            >>> transforms = [RandomFlip(), RandomPerspective(10), RandomHSV(0.5, 0.5, 0.5)]
            >>> compose = Compose(transforms)
            >>> single_transform = compose[1]  # Returns a Compose object with only RandomPerspective
            >>> multiple_transforms = compose[0:2]  # Returns a Compose object with RandomFlip and RandomPerspective
        """
        assert isinstance(index, (int, list)), f"The indices should be either list or int type but got {type(index)}"
        index = [index] if isinstance(index, int) else index
        return Compose([self.transforms[i] for i in index])

    def __setitem__(self, index: Union[list, int], value: Union[list, int]) -> None:
        """
        Sets one or more transforms in the composition using indexing.

        Args:
            index (int | List[int]): Index or list of indices to set transforms at.
            value (Any | List[Any]): Transform or list of transforms to set at the specified index(es).

        Raises:
            AssertionError: If index type is invalid, value type doesn't match index type, or index is out of range.

        Examples:
            >>> compose = Compose([Transform1(), Transform2(), Transform3()])
            >>> compose[1] = NewTransform()  # Replace second transform
            >>> compose[0:2] = [NewTransform1(), NewTransform2()]  # Replace first two transforms
        """
        assert isinstance(index, (int, list)), f"The indices should be either list or int type but got {type(index)}"
        if isinstance(index, list):
            assert isinstance(
                value, list
            ), f"The indices should be the same type as values, but got {type(index)} and {type(value)}"
        if isinstance(index, int):
            index, value = [index], [value]
        for i, v in zip(index, value):
            assert i < len(self.transforms), f"list index {i} out of range {len(self.transforms)}."
            self.transforms[i] = v

    def tolist(self):
        """
        Converts the list of transforms to a standard Python list.

        Returns:
            (List): A list containing all the transform objects in the Compose instance.

        Examples:
            >>> transforms = [RandomFlip(), RandomPerspective(10), CenterCrop()]
            >>> compose = Compose(transforms)
            >>> transform_list = compose.tolist()
            >>> print(len(transform_list))
            3
        """
        return self.transforms

    def __repr__(self):
        """
        Returns a string representation of the Compose object.

        Returns:
            (str): A string representation of the Compose object, including the list of transforms.

        Examples:
            >>> transforms = [RandomFlip(), RandomPerspective(degrees=10, translate=0.1, scale=0.1)]
            >>> compose = Compose(transforms)
            >>> print(compose)
            Compose([
                RandomFlip(),
                RandomPerspective(degrees=10, translate=0.1, scale=0.1)
            ])
        """
        return f"{self.__class__.__name__}({', '.join([f'{t}' for t in self.transforms])})"


class BaseMixTransform:
    """
    Base class for mix transformations like MixUp and Mosaic.

    This class provides a foundation for implementing mix transformations on datasets. It handles the
    probability-based application of transforms and manages the mixing of multiple images and labels.

    Attributes:
        dataset (Any): The dataset object containing images and labels.
        pre_transform (Callable | None): Optional transform to apply before mixing.
        p (float): Probability of applying the mix transformation.

    Methods:
        __call__: Applies the mix transformation to the input labels.
        _mix_transform: Abstract method to be implemented by subclasses for specific mix operations.
        get_indexes: Abstract method to get indexes of images to be mixed.
        _update_label_text: Updates label text for mixed images.

    Examples:
        >>> class CustomMixTransform(BaseMixTransform):
        ...     def _mix_transform(self, labels):
        ...         # Implement custom mix logic here
        ...         return labels
        ...
        ...     def get_indexes(self):
        ...         return [random.randint(0, len(self.dataset) - 1) for _ in range(3)]
        >>> dataset = YourDataset()
        >>> transform = CustomMixTransform(dataset, p=0.5)
        >>> mixed_labels = transform(original_labels)
    """

    def __init__(self, dataset, pre_transform=None, p=0.0) -> None:
        """
        Initializes the BaseMixTransform object for mix transformations like MixUp and Mosaic.

        This class serves as a base for implementing mix transformations in image processing pipelines.

        Args:
            dataset (Any): The dataset object containing images and labels for mixing.
            pre_transform (Callable | None): Optional transform to apply before mixing.
            p (float): Probability of applying the mix transformation. Should be in the range [0.0, 1.0].

        Examples:
            >>> dataset = YOLODataset("path/to/data")
            >>> pre_transform = Compose([RandomFlip(), RandomPerspective()])
            >>> mix_transform = BaseMixTransform(dataset, pre_transform, p=0.5)
        """
        self.dataset = dataset
        self.pre_transform = pre_transform
        self.p = p

    def __call__(self, labels):
        """
        Applies pre-processing transforms and mixup/mosaic transforms to labels data.

        This method determines whether to apply the mix transform based on a probability factor. If applied, it
        selects additional images, applies pre-transforms if specified, and then performs the mix transform.

        Args:
            labels (Dict): A dictionary containing label data for an image.

        Returns:
            (Dict): The transformed labels dictionary, which may include mixed data from other images.

        Examples:
            >>> transform = BaseMixTransform(dataset, pre_transform=None, p=0.5)
            >>> result = transform({"image": img, "bboxes": boxes, "cls": classes})
        """
        if random.uniform(0, 1) > self.p:
            return labels

        # Get index of one or three other images
        indexes = self.get_indexes()
        if isinstance(indexes, int):
            indexes = [indexes]

        # Get images information will be used for Mosaic or MixUp
        mix_labels = [self.dataset.get_image_and_label(i) for i in indexes]

        if self.pre_transform is not None:
            for i, data in enumerate(mix_labels):
                mix_labels[i] = self.pre_transform(data)
        labels["mix_labels"] = mix_labels

        # Update cls and texts
        labels = self._update_label_text(labels)
        # Mosaic or MixUp
        labels = self._mix_transform(labels)
        labels.pop("mix_labels", None)
        return labels

    def _mix_transform(self, labels):
        """
        Applies MixUp or Mosaic augmentation to the label dictionary.

        This method should be implemented by subclasses to perform specific mix transformations like MixUp or
        Mosaic. It modifies the input label dictionary in-place with the augmented data.

        Args:
            labels (Dict): A dictionary containing image and label data. Expected to have a 'mix_labels' key
                with a list of additional image and label data for mixing.

        Returns:
            (Dict): The modified labels dictionary with augmented data after applying the mix transform.

        Examples:
            >>> transform = BaseMixTransform(dataset)
            >>> labels = {"image": img, "bboxes": boxes, "mix_labels": [{"image": img2, "bboxes": boxes2}]}
            >>> augmented_labels = transform._mix_transform(labels)
        """
        raise NotImplementedError

    def get_indexes(self):
        """
        Gets a list of shuffled indexes for mosaic augmentation.

        Returns:
            (List[int]): A list of shuffled indexes from the dataset.

        Examples:
            >>> transform = BaseMixTransform(dataset)
            >>> indexes = transform.get_indexes()
            >>> print(indexes)  # [3, 18, 7, 2]
        """
        raise NotImplementedError

    def _update_label_text(self, labels):
        """
        Updates label text and class IDs for mixed labels in image augmentation.

        This method processes the 'texts' and 'cls' fields of the input labels dictionary and any mixed labels,
        creating a unified set of text labels and updating class IDs accordingly.

        Args:
            labels (Dict): A dictionary containing label information, including 'texts' and 'cls' fields,
                and optionally a 'mix_labels' field with additional label dictionaries.

        Returns:
            (Dict): The updated labels dictionary with unified text labels and updated class IDs.

        Examples:
            >>> labels = {
            ...     "texts": [["cat"], ["dog"]],
            ...     "cls": torch.tensor([[0], [1]]),
            ...     "mix_labels": [{"texts": [["bird"], ["fish"]], "cls": torch.tensor([[0], [1]])}],
            ... }
            >>> updated_labels = self._update_label_text(labels)
            >>> print(updated_labels["texts"])
            [['cat'], ['dog'], ['bird'], ['fish']]
            >>> print(updated_labels["cls"])
            tensor([[0],
                    [1]])
            >>> print(updated_labels["mix_labels"][0]["cls"])
            tensor([[2],
                    [3]])
        """
        if "texts" not in labels:
            return labels

        mix_texts = sum([labels["texts"]] + [x["texts"] for x in labels["mix_labels"]], [])
        mix_texts = list({tuple(x) for x in mix_texts})
        text2id = {text: i for i, text in enumerate(mix_texts)}

        for label in [labels] + labels["mix_labels"]:
            for i, cls in enumerate(label["cls"].squeeze(-1).tolist()):
                text = label["texts"][int(cls)]
                label["cls"][i] = text2id[tuple(text)]
            label["texts"] = mix_texts
        return labels


class Mosaic(BaseMixTransform):
    """
    Mosaic augmentation for image datasets.

    This class performs mosaic augmentation by combining multiple (4 or 9) images into a single mosaic image.
    The augmentation is applied to a dataset with a given probability.

    Attributes:
        dataset: The dataset on which the mosaic augmentation is applied.
        imgsz (int): Image size (height and width) after mosaic pipeline of a single image.
        p (float): Probability of applying the mosaic augmentation. Must be in the range 0-1.
        n (int): The grid size, either 4 (for 2x2) or 9 (for 3x3).
        border (Tuple[int, int]): Border size for width and height.

    Methods:
        get_indexes: Returns a list of random indexes from the dataset.
        _mix_transform: Applies mixup transformation to the input image and labels.
        _mosaic3: Creates a 1x3 image mosaic.
        _mosaic4: Creates a 2x2 image mosaic.
        _mosaic9: Creates a 3x3 image mosaic.
        _update_labels: Updates labels with padding.
        _cat_labels: Concatenates labels and clips mosaic border instances.

    Examples:
        >>> from ultralytics.data.augment import Mosaic
        >>> dataset = YourDataset(...)  # Your image dataset
        >>> mosaic_aug = Mosaic(dataset, imgsz=640, p=0.5, n=4)
        >>> augmented_labels = mosaic_aug(original_labels)
    """

    def __init__(self, dataset, imgsz=640, p=1.0, n=4):
        """
        Initializes the Mosaic augmentation object.

        This class performs mosaic augmentation by combining multiple (4 or 9) images into a single mosaic image.
        The augmentation is applied to a dataset with a given probability.

        Args:
            dataset (Any): The dataset on which the mosaic augmentation is applied.
            imgsz (int): Image size (height and width) after mosaic pipeline of a single image.
            p (float): Probability of applying the mosaic augmentation. Must be in the range 0-1.
            n (int): The grid size, either 4 (for 2x2) or 9 (for 3x3).

        Examples:
            >>> from ultralytics.data.augment import Mosaic
            >>> dataset = YourDataset(...)
            >>> mosaic_aug = Mosaic(dataset, imgsz=640, p=0.5, n=4)
        """
        assert 0 <= p <= 1.0, f"The probability should be in range [0, 1], but got {p}."
        assert n in {4, 9}, "grid must be equal to 4 or 9."
        super().__init__(dataset=dataset, p=p)
        self.imgsz = imgsz
        self.border = (-imgsz // 2, -imgsz // 2)  # width, height
        self.n = n

    def get_indexes(self, buffer=True):
        """
        Returns a list of random indexes from the dataset for mosaic augmentation.

        This method selects random image indexes either from a buffer or from the entire dataset, depending on
        the 'buffer' parameter. It is used to choose images for creating mosaic augmentations.

        Args:
            buffer (bool): If True, selects images from the dataset buffer. If False, selects from the entire
                dataset.

        Returns:
            (List[int]): A list of random image indexes. The length of the list is n-1, where n is the number
                of images used in the mosaic (either 3 or 8, depending on whether n is 4 or 9).

        Examples:
            >>> mosaic = Mosaic(dataset, imgsz=640, p=1.0, n=4)
            >>> indexes = mosaic.get_indexes()
            >>> print(len(indexes))  # Output: 3
        """
        if buffer:  # select images from buffer
            return random.choices(list(self.dataset.buffer), k=self.n - 1)
        else:  # select any images
            return [random.randint(0, len(self.dataset) - 1) for _ in range(self.n - 1)]

    def _mix_transform(self, labels):
        """
        Applies mosaic augmentation to the input image and labels.

        This method combines multiple images (3, 4, or 9) into a single mosaic image based on the 'n' attribute.
        It ensures that rectangular annotations are not present and that there are other images available for
        mosaic augmentation.

        Args:
            labels (Dict): A dictionary containing image data and annotations. Expected keys include:
                - 'rect_shape': Should be None as rect and mosaic are mutually exclusive.
                - 'mix_labels': A list of dictionaries containing data for other images to be used in the mosaic.

        Returns:
            (Dict): A dictionary containing the mosaic-augmented image and updated annotations.

        Raises:
            AssertionError: If 'rect_shape' is not None or if 'mix_labels' is empty.

        Examples:
            >>> mosaic = Mosaic(dataset, imgsz=640, p=1.0, n=4)
            >>> augmented_data = mosaic._mix_transform(labels)
        """
        assert labels.get("rect_shape", None) is None, "rect and mosaic are mutually exclusive."
        assert len(labels.get("mix_labels", [])), "There are no other images for mosaic augment."
        return (
            self._mosaic3(labels) if self.n == 3 else self._mosaic4(labels) if self.n == 4 else self._mosaic9(labels)
        )  # This code is modified for mosaic3 method.

    def _mosaic3(self, labels):
        """
        Creates a 1x3 image mosaic by combining three images.

        This method arranges three images in a horizontal layout, with the main image in the center and two
        additional images on either side. It's part of the Mosaic augmentation technique used in object detection.

        Args:
            labels (Dict): A dictionary containing image and label information for the main (center) image.
                Must include 'img' key with the image array, and 'mix_labels' key with a list of two
                dictionaries containing information for the side images.

        Returns:
            (Dict): A dictionary with the mosaic image and updated labels. Keys include:
                - 'img' (np.ndarray): The mosaic image array with shape (H, W, C).
                - Other keys from the input labels, updated to reflect the new image dimensions.

        Examples:
            >>> mosaic = Mosaic(dataset, imgsz=640, p=1.0, n=3)
            >>> labels = {
            ...     "img": np.random.rand(480, 640, 3),
            ...     "mix_labels": [{"img": np.random.rand(480, 640, 3)} for _ in range(2)],
            ... }
            >>> result = mosaic._mosaic3(labels)
            >>> print(result["img"].shape)
            (640, 640, 3)
        """
        mosaic_labels = []
        s = self.imgsz
        for i in range(3):
            labels_patch = labels if i == 0 else labels["mix_labels"][i - 1]
            # Load image
            img = labels_patch["img"]
            h, w = labels_patch.pop("resized_shape")

            # Place img in img3
            if i == 0:  # center
                img3 = np.full((s * 3, s * 3, img.shape[2]), 114, dtype=np.uint8)  # base image with 3 tiles
                h0, w0 = h, w
                c = s, s, s + w, s + h  # xmin, ymin, xmax, ymax (base) coordinates
            elif i == 1:  # right
                c = s + w0, s, s + w0 + w, s + h
            elif i == 2:  # left
                c = s - w, s + h0 - h, s, s + h0

            padw, padh = c[:2]
            x1, y1, x2, y2 = (max(x, 0) for x in c)  # allocate coords

            img3[y1:y2, x1:x2] = img[y1 - padh :, x1 - padw :]  # img3[ymin:ymax, xmin:xmax]
            # hp, wp = h, w  # height, width previous for next iteration

            # Labels assuming imgsz*2 mosaic size
            labels_patch = self._update_labels(labels_patch, padw + self.border[0], padh + self.border[1])
            mosaic_labels.append(labels_patch)
        final_labels = self._cat_labels(mosaic_labels)

        final_labels["img"] = img3[-self.border[0] : self.border[0], -self.border[1] : self.border[1]]
        return final_labels

    def _mosaic4(self, labels):
        """
        Creates a 2x2 image mosaic from four input images.

        This method combines four images into a single mosaic image by placing them in a 2x2 grid. It also
        updates the corresponding labels for each image in the mosaic.

        Args:
            labels (Dict): A dictionary containing image data and labels for the base image (index 0) and three
                additional images (indices 1-3) in the 'mix_labels' key.

        Returns:
            (Dict): A dictionary containing the mosaic image and updated labels. The 'img' key contains the mosaic
                image as a numpy array, and other keys contain the combined and adjusted labels for all four images.

        Examples:
            >>> mosaic = Mosaic(dataset, imgsz=640, p=1.0, n=4)
            >>> labels = {
            ...     "img": np.random.rand(480, 640, 3),
            ...     "mix_labels": [{"img": np.random.rand(480, 640, 3)} for _ in range(3)],
            ... }
            >>> result = mosaic._mosaic4(labels)
            >>> assert result["img"].shape == (1280, 1280, 3)
        """
        mosaic_labels = []
        s = self.imgsz
        yc, xc = (int(random.uniform(-x, 2 * s + x)) for x in self.border)  # mosaic center x, y
        for i in range(4):
            labels_patch = labels if i == 0 else labels["mix_labels"][i - 1]
            # Load image
            img = labels_patch["img"]
            h, w = labels_patch.pop("resized_shape")

            # Place img in img4
            if i == 0:  # top left
                img4 = np.full((s * 2, s * 2, img.shape[2]), BKG_COLOR, dtype=np.uint8)  # base image with 4 tiles
                x1a, y1a, x2a, y2a = max(xc - w, 0), max(yc - h, 0), xc, yc  # xmin, ymin, xmax, ymax (large image)
                x1b, y1b, x2b, y2b = w - (x2a - x1a), h - (y2a - y1a), w, h  # xmin, ymin, xmax, ymax (small image)
            elif i == 1:  # top right
                x1a, y1a, x2a, y2a = xc, max(yc - h, 0), min(xc + w, s * 2), yc
                x1b, y1b, x2b, y2b = 0, h - (y2a - y1a), min(w, x2a - x1a), h
            elif i == 2:  # bottom left
                x1a, y1a, x2a, y2a = max(xc - w, 0), yc, xc, min(s * 2, yc + h)
                x1b, y1b, x2b, y2b = w - (x2a - x1a), 0, w, min(y2a - y1a, h)
            elif i == 3:  # bottom right
                x1a, y1a, x2a, y2a = xc, yc, min(xc + w, s * 2), min(s * 2, yc + h)
                x1b, y1b, x2b, y2b = 0, 0, min(w, x2a - x1a), min(y2a - y1a, h)

            img4[y1a:y2a, x1a:x2a] = img[y1b:y2b, x1b:x2b]  # img4[ymin:ymax, xmin:xmax]
            padw = x1a - x1b
            padh = y1a - y1b

            labels_patch = self._update_labels(labels_patch, padw, padh)
            mosaic_labels.append(labels_patch)
        final_labels = self._cat_labels(mosaic_labels)
        final_labels["img"] = img4
        return final_labels

    def _mosaic9(self, labels):
        """
        Creates a 3x3 image mosaic from the input image and eight additional images.

        This method combines nine images into a single mosaic image. The input image is placed at the center,
        and eight additional images from the dataset are placed around it in a 3x3 grid pattern.

        Args:
            labels (Dict): A dictionary containing the input image and its associated labels. It should have
                the following keys:
                - 'img' (numpy.ndarray): The input image.
                - 'resized_shape' (Tuple[int, int]): The shape of the resized image (height, width).
                - 'mix_labels' (List[Dict]): A list of dictionaries containing information for the additional
                  eight images, each with the same structure as the input labels.

        Returns:
            (Dict): A dictionary containing the mosaic image and updated labels. It includes the following keys:
                - 'img' (numpy.ndarray): The final mosaic image.
                - Other keys from the input labels, updated to reflect the new mosaic arrangement.

        Examples:
            >>> mosaic = Mosaic(dataset, imgsz=640, p=1.0, n=9)
            >>> input_labels = dataset[0]
            >>> mosaic_result = mosaic._mosaic9(input_labels)
            >>> mosaic_image = mosaic_result["img"]
        """
        mosaic_labels = []
        s = self.imgsz
        hp, wp = -1, -1  # height, width previous
        for i in range(9):
            labels_patch = labels if i == 0 else labels["mix_labels"][i - 1]
            # Load image
            img = labels_patch["img"]
            h, w = labels_patch.pop("resized_shape")

            # Place img in img9
            if i == 0:  # center
                img9 = np.full((s * 3, s * 3, img.shape[2]), BKG_COLOR, dtype=np.uint8)  # base image with 4 tiles
                h0, w0 = h, w
                c = s, s, s + w, s + h  # xmin, ymin, xmax, ymax (base) coordinates
            elif i == 1:  # top
                c = s, s - h, s + w, s
            elif i == 2:  # top right
                c = s + wp, s - h, s + wp + w, s
            elif i == 3:  # right
                c = s + w0, s, s + w0 + w, s + h
            elif i == 4:  # bottom right
                c = s + w0, s + hp, s + w0 + w, s + hp + h
            elif i == 5:  # bottom
                c = s + w0 - w, s + h0, s + w0, s + h0 + h
            elif i == 6:  # bottom left
                c = s + w0 - wp - w, s + h0, s + w0 - wp, s + h0 + h
            elif i == 7:  # left
                c = s - w, s + h0 - h, s, s + h0
            elif i == 8:  # top left
                c = s - w, s + h0 - hp - h, s, s + h0 - hp

            padw, padh = c[:2]
            x1, y1, x2, y2 = (max(x, 0) for x in c)  # allocate coords

            # Image
            img9[y1:y2, x1:x2] = img[y1 - padh :, x1 - padw :]  # img9[ymin:ymax, xmin:xmax]
            hp, wp = h, w  # height, width previous for next iteration

            # Labels assuming imgsz*2 mosaic size
            labels_patch = self._update_labels(labels_patch, padw + self.border[0], padh + self.border[1])
            mosaic_labels.append(labels_patch)
        final_labels = self._cat_labels(mosaic_labels)

        final_labels["img"] = img9[-self.border[0] : self.border[0], -self.border[1] : self.border[1]]
        return final_labels

    @staticmethod
    def _update_labels(labels, padw, padh):
        """
        Updates label coordinates with padding values.

        This method adjusts the bounding box coordinates of object instances in the labels by adding padding
        values. It also denormalizes the coordinates if they were previously normalized.

        Args:
            labels (Dict): A dictionary containing image and instance information.
            padw (int): Padding width to be added to the x-coordinates.
            padh (int): Padding height to be added to the y-coordinates.

        Returns:
            (Dict): Updated labels dictionary with adjusted instance coordinates.

        Examples:
            >>> labels = {"img": np.zeros((100, 100, 3)), "instances": Instances(...)}
            >>> padw, padh = 50, 50
            >>> updated_labels = Mosaic._update_labels(labels, padw, padh)
        """
        nh, nw = labels["img"].shape[:2]
        labels["instances"].convert_bbox(format="xyxy")
        labels["instances"].denormalize(nw, nh)
        labels["instances"].add_padding(padw, padh)
        return labels

    def _cat_labels(self, mosaic_labels):
        """
        Concatenates and processes labels for mosaic augmentation.

        This method combines labels from multiple images used in mosaic augmentation, clips instances to the
        mosaic border, and removes zero-area boxes.

        Args:
            mosaic_labels (List[Dict]): A list of label dictionaries for each image in the mosaic.

        Returns:
            (Dict): A dictionary containing concatenated and processed labels for the mosaic image, including:
                - im_file (str): File path of the first image in the mosaic.
                - ori_shape (Tuple[int, int]): Original shape of the first image.
                - resized_shape (Tuple[int, int]): Shape of the mosaic image (imgsz * 2, imgsz * 2).
                - cls (np.ndarray): Concatenated class labels.
                - instances (Instances): Concatenated instance annotations.
                - mosaic_border (Tuple[int, int]): Mosaic border size.
                - texts (List[str], optional): Text labels if present in the original labels.

        Examples:
            >>> mosaic = Mosaic(dataset, imgsz=640)
            >>> mosaic_labels = [{"cls": np.array([0, 1]), "instances": Instances(...)} for _ in range(4)]
            >>> result = mosaic._cat_labels(mosaic_labels)
            >>> print(result.keys())
            dict_keys(['im_file', 'ori_shape', 'resized_shape', 'cls', 'instances', 'mosaic_border'])
        """
        if len(mosaic_labels) == 0:
            return {}
        cls = []
        instances = []
        imgsz = self.imgsz * 2  # mosaic imgsz
        for labels in mosaic_labels:
            cls.append(labels["cls"])
            instances.append(labels["instances"])
        # Final labels
        final_labels = {
            "im_file": mosaic_labels[0]["im_file"],
            "ori_shape": mosaic_labels[0]["ori_shape"],
            "resized_shape": (imgsz, imgsz),
            "cls": np.concatenate(cls, 0),
            "instances": Instances.concatenate(instances, axis=0),
            "mosaic_border": self.border,
        }
        final_labels["instances"].clip(imgsz, imgsz)
        good = final_labels["instances"].remove_zero_area_boxes()
        final_labels["cls"] = final_labels["cls"][good]
        if "texts" in mosaic_labels[0]:
            final_labels["texts"] = mosaic_labels[0]["texts"]
        return final_labels


class MixUp(BaseMixTransform):
    """
    Applies MixUp augmentation to image datasets.

    This class implements the MixUp augmentation technique as described in the paper "mixup: Beyond Empirical Risk
    Minimization" (https://arxiv.org/abs/1710.09412). MixUp combines two images and their labels using a random weight.

    Attributes:
        dataset (Any): The dataset to which MixUp augmentation will be applied.
        pre_transform (Callable | None): Optional transform to apply before MixUp.
        p (float): Probability of applying MixUp augmentation.

    Methods:
        get_indexes: Returns a random index from the dataset.
        _mix_transform: Applies MixUp augmentation to the input labels.

    Examples:
        >>> from ultralytics.data.augment import MixUp
        >>> dataset = YourDataset(...)  # Your image dataset
        >>> mixup = MixUp(dataset, p=0.5)
        >>> augmented_labels = mixup(original_labels)
    """

    def __init__(self, dataset, pre_transform=None, p=0.0) -> None:
        """
        Initializes the MixUp augmentation object.

        MixUp is an image augmentation technique that combines two images by taking a weighted sum of their pixel
        values and labels. This implementation is designed for use with the Ultralytics YOLO framework.

        Args:
            dataset (Any): The dataset to which MixUp augmentation will be applied.
            pre_transform (Callable | None): Optional transform to apply to images before MixUp.
            p (float): Probability of applying MixUp augmentation to an image. Must be in the range [0, 1].

        Examples:
            >>> from ultralytics.data.dataset import YOLODataset
            >>> dataset = YOLODataset("path/to/data.yaml")
            >>> mixup = MixUp(dataset, pre_transform=None, p=0.5)
        """
        super().__init__(dataset=dataset, pre_transform=pre_transform, p=p)

    def get_indexes(self):
        """
        Get a random index from the dataset.

        This method returns a single random index from the dataset, which is used to select an image for MixUp
        augmentation.

        Returns:
            (int): A random integer index within the range of the dataset length.

        Examples:
            >>> mixup = MixUp(dataset)
            >>> index = mixup.get_indexes()
            >>> print(index)
            42
        """
        return random.randint(0, len(self.dataset) - 1)

    def _mix_transform(self, labels):
        """
        Applies MixUp augmentation to the input labels.

        This method implements the MixUp augmentation technique as described in the paper
        "mixup: Beyond Empirical Risk Minimization" (https://arxiv.org/abs/1710.09412).

        Args:
            labels (Dict): A dictionary containing the original image and label information.

        Returns:
            (Dict): A dictionary containing the mixed-up image and combined label information.

        Examples:
            >>> mixer = MixUp(dataset)
            >>> mixed_labels = mixer._mix_transform(labels)
        """
        r = np.random.beta(32.0, 32.0)  # mixup ratio, alpha=beta=32.0
        labels2 = labels["mix_labels"][0]
        labels["img"] = (labels["img"] * r + labels2["img"] * (1 - r)).astype(np.uint8)
        labels["instances"] = Instances.concatenate([labels["instances"], labels2["instances"]], axis=0)
        labels["cls"] = np.concatenate([labels["cls"], labels2["cls"]], 0)
        return labels


class RandomPerspective:
    """
    Implements random perspective and affine transformations on images and corresponding annotations.

    This class applies random rotations, translations, scaling, shearing, and perspective transformations
    to images and their associated bounding boxes, segments, and keypoints. It can be used as part of an
    augmentation pipeline for object detection and instance segmentation tasks.

    Attributes:
        degrees (float): Maximum absolute degree range for random rotations.
        translate (float): Maximum translation as a fraction of the image size.
        scale (float): Scaling factor range, e.g., scale=0.1 means 0.9-1.1.
        shear (float): Maximum shear angle in degrees.
        perspective (float): Perspective distortion factor.
        border (Tuple[int, int]): Mosaic border size as (x, y).
        pre_transform (Callable | None): Optional transform to apply before the random perspective.

    Methods:
        affine_transform: Applies affine transformations to the input image.
        apply_bboxes: Transforms bounding boxes using the affine matrix.
        apply_segments: Transforms segments and generates new bounding boxes.
        apply_keypoints: Transforms keypoints using the affine matrix.
        __call__: Applies the random perspective transformation to images and annotations.
        box_candidates: Filters transformed bounding boxes based on size and aspect ratio.

    Examples:
        >>> transform = RandomPerspective(degrees=10, translate=0.1, scale=0.1, shear=10)
        >>> image = np.random.randint(0, 255, (640, 640, 3), dtype=np.uint8)
        >>> labels = {"img": image, "cls": np.array([0, 1]), "instances": Instances(...)}
        >>> result = transform(labels)
        >>> transformed_image = result["img"]
        >>> transformed_instances = result["instances"]
    """

    def __init__(
        self, degrees=0.0, translate=0.1, scale=0.5, shear=0.0, perspective=0.0, border=(0, 0), pre_transform=None
    ):
        """
        Initializes RandomPerspective object with transformation parameters.

        This class implements random perspective and affine transformations on images and corresponding bounding boxes,
        segments, and keypoints. Transformations include rotation, translation, scaling, and shearing.

        Args:
            degrees (float): Degree range for random rotations.
            translate (float): Fraction of total width and height for random translation.
            scale (float): Scaling factor interval, e.g., a scale factor of 0.5 allows a resize between 50%-150%.
            shear (float): Shear intensity (angle in degrees).
            perspective (float): Perspective distortion factor.
            border (Tuple[int, int]): Tuple specifying mosaic border (top/bottom, left/right).
            pre_transform (Callable | None): Function/transform to apply to the image before starting the random
                transformation.

        Examples:
            >>> transform = RandomPerspective(degrees=10.0, translate=0.1, scale=0.5, shear=5.0)
            >>> result = transform(labels)  # Apply random perspective to labels
        """
        self.degrees = degrees
        self.translate = translate
        self.scale = scale
        self.shear = shear
        self.perspective = perspective
        self.border = border  # mosaic border
        self.pre_transform = pre_transform

    def affine_transform(self, img, border):
        """
        Applies a sequence of affine transformations centered around the image center.

        This function performs a series of geometric transformations on the input image, including
        translation, perspective change, rotation, scaling, and shearing. The transformations are
        applied in a specific order to maintain consistency.

        Args:
            img (np.ndarray): Input image to be transformed.
            border (Tuple[int, int]): Border dimensions for the transformed image.

        Returns:
            (Tuple[np.ndarray, np.ndarray, float]): A tuple containing:
                - np.ndarray: Transformed image.
                - np.ndarray: 3x3 transformation matrix.
                - float: Scale factor applied during the transformation.

        Examples:
            >>> import numpy as np
            >>> img = np.random.rand(100, 100, 3)
            >>> border = (10, 10)
            >>> transformed_img, matrix, scale = affine_transform(img, border)
        """
        # Center
        C = np.eye(3, dtype=np.float32)

        C[0, 2] = -img.shape[1] / 2  # x translation (pixels)
        C[1, 2] = -img.shape[0] / 2  # y translation (pixels)

        # Perspective
        P = np.eye(3, dtype=np.float32)
        P[2, 0] = random.uniform(-self.perspective, self.perspective)  # x perspective (about y)
        P[2, 1] = random.uniform(-self.perspective, self.perspective)  # y perspective (about x)

        # Rotation and Scale
        R = np.eye(3, dtype=np.float32)
        a = random.uniform(-self.degrees, self.degrees)
        # a += random.choice([-180, -90, 0, 90])  # add 90deg rotations to small rotations
        s = random.uniform(1 - self.scale, 1 + self.scale)
        # s = 2 ** random.uniform(-scale, scale)
        R[:2] = cv2.getRotationMatrix2D(angle=a, center=(0, 0), scale=s)

        # Shear
        S = np.eye(3, dtype=np.float32)
        S[0, 1] = math.tan(random.uniform(-self.shear, self.shear) * math.pi / 180)  # x shear (deg)
        S[1, 0] = math.tan(random.uniform(-self.shear, self.shear) * math.pi / 180)  # y shear (deg)

        # Translation
        T = np.eye(3, dtype=np.float32)
        T[0, 2] = random.uniform(0.5 - self.translate, 0.5 + self.translate) * self.size[0]  # x translation (pixels)
        T[1, 2] = random.uniform(0.5 - self.translate, 0.5 + self.translate) * self.size[1]  # y translation (pixels)

        # Combined rotation matrix
        M = T @ S @ R @ P @ C  # order of operations (right to left) is IMPORTANT
        # Affine image
        if (border[0] != 0) or (border[1] != 0) or (M != np.eye(3)).any():  # image changed
            if self.perspective:
                img = cv2.warpPerspective(img, M, dsize=self.size, borderValue=(BKG_COLOR,) * 3)
            else:  # affine
                img = cv2.warpAffine(img, M[:2], dsize=self.size, borderValue=(BKG_COLOR,) * 3)
        return img, M, s

    def apply_bboxes(self, bboxes, M):
        """
        Apply affine transformation to bounding boxes.

        This function applies an affine transformation to a set of bounding boxes using the provided
        transformation matrix.

        Args:
            bboxes (torch.Tensor): Bounding boxes in xyxy format with shape (N, 4), where N is the number
                of bounding boxes.
            M (torch.Tensor): Affine transformation matrix with shape (3, 3).

        Returns:
            (torch.Tensor): Transformed bounding boxes in xyxy format with shape (N, 4).

        Examples:
            >>> bboxes = torch.tensor([[10, 10, 20, 20], [30, 30, 40, 40]])
            >>> M = torch.eye(3)
            >>> transformed_bboxes = apply_bboxes(bboxes, M)
        """
        n = len(bboxes)
        if n == 0:
            return bboxes

        xy = np.ones((n * 4, 3), dtype=bboxes.dtype)
        xy[:, :2] = bboxes[:, [0, 1, 2, 3, 0, 3, 2, 1]].reshape(n * 4, 2)  # x1y1, x2y2, x1y2, x2y1
        xy = xy @ M.T  # transform
        xy = (xy[:, :2] / xy[:, 2:3] if self.perspective else xy[:, :2]).reshape(n, 8)  # perspective rescale or affine

        # Create new boxes
        x = xy[:, [0, 2, 4, 6]]
        y = xy[:, [1, 3, 5, 7]]
        return np.concatenate((x.min(1), y.min(1), x.max(1), y.max(1)), dtype=bboxes.dtype).reshape(4, n).T

    def apply_segments(self, segments, M):
        """
        Apply affine transformations to segments and generate new bounding boxes.

        This function applies affine transformations to input segments and generates new bounding boxes based on
        the transformed segments. It clips the transformed segments to fit within the new bounding boxes.

        Args:
            segments (np.ndarray): Input segments with shape (N, M, 2), where N is the number of segments and M is the
                number of points in each segment.
            M (np.ndarray): Affine transformation matrix with shape (3, 3).

        Returns:
            (Tuple[np.ndarray, np.ndarray]): A tuple containing:
                - New bounding boxes with shape (N, 4) in xyxy format.
                - Transformed and clipped segments with shape (N, M, 2).

        Examples:
            >>> segments = np.random.rand(10, 500, 2)  # 10 segments with 500 points each
            >>> M = np.eye(3)  # Identity transformation matrix
            >>> new_bboxes, new_segments = apply_segments(segments, M)
        """
        n, num = segments.shape[:2]
        if n == 0:
            return [], segments

        xy = np.ones((n * num, 3), dtype=segments.dtype)
        segments = segments.reshape(-1, 2)
        xy[:, :2] = segments
        xy = xy @ M.T  # transform
        xy = xy[:, :2] / xy[:, 2:3]
        segments = xy.reshape(n, -1, 2)
        bboxes = np.stack([segment2box(xy, self.size[0], self.size[1]) for xy in segments], 0)
        segments[..., 0] = segments[..., 0].clip(bboxes[:, 0:1], bboxes[:, 2:3])
        segments[..., 1] = segments[..., 1].clip(bboxes[:, 1:2], bboxes[:, 3:4])
        return bboxes, segments

    def apply_keypoints(self, keypoints, M):
        """
        Applies affine transformation to keypoints.

        This method transforms the input keypoints using the provided affine transformation matrix. It handles
        perspective rescaling if necessary and updates the visibility of keypoints that fall outside the image
        boundaries after transformation.

        Args:
            keypoints (np.ndarray): Array of keypoints with shape (N, 17, 3), where N is the number of instances,
                17 is the number of keypoints per instance, and 3 represents (x, y, visibility).
            M (np.ndarray): 3x3 affine transformation matrix.

        Returns:
            (np.ndarray): Transformed keypoints array with the same shape as input (N, 17, 3).

        Examples:
            >>> random_perspective = RandomPerspective()
            >>> keypoints = np.random.rand(5, 17, 3)  # 5 instances, 17 keypoints each
            >>> M = np.eye(3)  # Identity transformation
            >>> transformed_keypoints = random_perspective.apply_keypoints(keypoints, M)
        """
        n, nkpt = keypoints.shape[:2]
        if n == 0:
            return keypoints
        xy = np.ones((n * nkpt, 3), dtype=keypoints.dtype)
        visible = keypoints[..., 2].reshape(n * nkpt, 1)
        xy[:, :2] = keypoints[..., :2].reshape(n * nkpt, 2)
        xy = xy @ M.T  # transform
        xy = xy[:, :2] / xy[:, 2:3]  # perspective rescale or affine
        out_mask = (xy[:, 0] < 0) | (xy[:, 1] < 0) | (xy[:, 0] > self.size[0]) | (xy[:, 1] > self.size[1])
        visible[out_mask] = 0
        return np.concatenate([xy, visible], axis=-1).reshape(n, nkpt, 3)

    def __call__(self, labels):
        """
        Applies random perspective and affine transformations to an image and its associated labels.

        This method performs a series of transformations including rotation, translation, scaling, shearing,
        and perspective distortion on the input image and adjusts the corresponding bounding boxes, segments,
        and keypoints accordingly.

        Args:
            labels (Dict): A dictionary containing image data and annotations.
                Must include:
                    'img' (ndarray): The input image.
                    'cls' (ndarray): Class labels.
                    'instances' (Instances): Object instances with bounding boxes, segments, and keypoints.
                May include:
                    'mosaic_border' (Tuple[int, int]): Border size for mosaic augmentation.

        Returns:
            (Dict): Transformed labels dictionary containing:
                - 'img' (np.ndarray): The transformed image.
                - 'cls' (np.ndarray): Updated class labels.
                - 'instances' (Instances): Updated object instances.
                - 'resized_shape' (Tuple[int, int]): New image shape after transformation.

        Examples:
            >>> transform = RandomPerspective()
            >>> image = np.random.randint(0, 255, (640, 640, 3), dtype=np.uint8)
            >>> labels = {
            ...     "img": image,
            ...     "cls": np.array([0, 1, 2]),
            ...     "instances": Instances(bboxes=np.array([[10, 10, 50, 50], [100, 100, 150, 150]])),
            ... }
            >>> result = transform(labels)
            >>> assert result["img"].shape[:2] == result["resized_shape"]
        """
        if self.pre_transform and "mosaic_border" not in labels:
            labels = self.pre_transform(labels)
        labels.pop("ratio_pad", None)  # do not need ratio pad

        img = labels["img"]
        cls = labels["cls"]
        instances = labels.pop("instances")
        # Make sure the coord formats are right
        instances.convert_bbox(format="xyxy")
        instances.denormalize(*img.shape[:2][::-1])

        border = labels.pop("mosaic_border", self.border)
        self.size = img.shape[1] + border[1] * 2, img.shape[0] + border[0] * 2  # w, h
        # M is affine matrix
        # Scale for func:`box_candidates`
        img, M, scale = self.affine_transform(img, border)

        bboxes = self.apply_bboxes(instances.bboxes, M)

        segments = instances.segments
        keypoints = instances.keypoints
        # Update bboxes if there are segments.
        if len(segments):
            bboxes, segments = self.apply_segments(segments, M)

        if keypoints is not None:
            keypoints = self.apply_keypoints(keypoints, M)
        new_instances = Instances(bboxes, segments, keypoints, bbox_format="xyxy", normalized=False)
        # Clip
        new_instances.clip(*self.size)

        # Filter instances
        instances.scale(scale_w=scale, scale_h=scale, bbox_only=True)
        # Make the bboxes have the same scale with new_bboxes
        i = self.box_candidates(
            box1=instances.bboxes.T, box2=new_instances.bboxes.T, area_thr=0.01 if len(segments) else 0.10
        )
        labels["instances"] = new_instances[i]
        labels["cls"] = cls[i]
        labels["img"] = img
        labels["resized_shape"] = img.shape[:2]
        return labels

    def box_candidates(self, box1, box2, wh_thr=2, ar_thr=100, area_thr=0.1, eps=1e-16):
        """
        Compute candidate boxes for further processing based on size and aspect ratio criteria.

        This method compares boxes before and after augmentation to determine if they meet specified
        thresholds for width, height, aspect ratio, and area. It's used to filter out boxes that have
        been overly distorted or reduced by the augmentation process.

        Args:
            box1 (numpy.ndarray): Original boxes before augmentation, shape (4, N) where n is the
                number of boxes. Format is [x1, y1, x2, y2] in absolute coordinates.
            box2 (numpy.ndarray): Augmented boxes after transformation, shape (4, N). Format is
                [x1, y1, x2, y2] in absolute coordinates.
            wh_thr (float): Width and height threshold in pixels. Boxes smaller than this in either
                dimension are rejected.
            ar_thr (float): Aspect ratio threshold. Boxes with an aspect ratio greater than this
                value are rejected.
            area_thr (float): Area ratio threshold. Boxes with an area ratio (new/old) less than
                this value are rejected.
            eps (float): Small epsilon value to prevent division by zero.

        Returns:
            (numpy.ndarray): Boolean array of shape (n,) indicating which boxes are candidates.
                True values correspond to boxes that meet all criteria.

        Examples:
            >>> random_perspective = RandomPerspective()
            >>> box1 = np.array([[0, 0, 100, 100], [0, 0, 50, 50]]).T
            >>> box2 = np.array([[10, 10, 90, 90], [5, 5, 45, 45]]).T
            >>> candidates = random_perspective.box_candidates(box1, box2)
            >>> print(candidates)
            [True True]
        """
        w1, h1 = box1[2] - box1[0], box1[3] - box1[1]
        w2, h2 = box2[2] - box2[0], box2[3] - box2[1]
        ar = np.maximum(w2 / (h2 + eps), h2 / (w2 + eps))  # aspect ratio
        return (w2 > wh_thr) & (h2 > wh_thr) & (w2 * h2 / (w1 * h1 + eps) > area_thr) & (ar < ar_thr)  # candidates


class RandomHSV:
    """
    Randomly adjusts the Hue, Saturation, and Value (HSV) channels of an image.

    This class applies random HSV augmentation to images within predefined limits set by hgain, sgain, and vgain.

    Attributes:
        hgain (float): Maximum variation for hue. Range is typically [0, 1].
        sgain (float): Maximum variation for saturation. Range is typically [0, 1].
        vgain (float): Maximum variation for value. Range is typically [0, 1].

    Methods:
        __call__: Applies random HSV augmentation to an image.

    Examples:
        >>> import numpy as np
        >>> from ultralytics.data.augment import RandomHSV
        >>> augmenter = RandomHSV(hgain=0.5, sgain=0.5, vgain=0.5)
        >>> image = np.random.randint(0, 255, (100, 100, 3), dtype=np.uint8)
        >>> labels = {"img": image}
        >>> augmented_labels = augmenter(labels)
        >>> augmented_image = augmented_labels["img"]
    """

    def __init__(self, hgain=0.5, sgain=0.5, vgain=0.5) -> None:
        """
        Initializes the RandomHSV object for random HSV (Hue, Saturation, Value) augmentation.

        This class applies random adjustments to the HSV channels of an image within specified limits.

        Args:
            hgain (float): Maximum variation for hue. Should be in the range [0, 1].
            sgain (float): Maximum variation for saturation. Should be in the range [0, 1].
            vgain (float): Maximum variation for value. Should be in the range [0, 1].

        Examples:
            >>> hsv_aug = RandomHSV(hgain=0.5, sgain=0.5, vgain=0.5)
            >>> augmented_image = hsv_aug(image)
        """
        self.hgain = hgain
        self.sgain = sgain
        self.vgain = vgain

    def __call__(self, labels):
        """
        Applies random HSV augmentation to an image within predefined limits.

        This method modifies the input image by randomly adjusting its Hue, Saturation, and Value (HSV) channels.
        The adjustments are made within the limits set by hgain, sgain, and vgain during initialization.

        Args:
            labels (Dict): A dictionary containing image data and metadata. Must include an 'img' key with
                the image as a numpy array.

        Returns:
            (None): The function modifies the input 'labels' dictionary in-place, updating the 'img' key
                with the HSV-augmented image.

        Examples:
            >>> hsv_augmenter = RandomHSV(hgain=0.5, sgain=0.5, vgain=0.5)
            >>> labels = {"img": np.random.randint(0, 255, (100, 100, 3), dtype=np.uint8)}
            >>> hsv_augmenter(labels)
            >>> augmented_img = labels["img"]
        """
        img = labels["img"]
        if self.hgain or self.sgain or self.vgain:
            r = np.random.uniform(-1, 1, 3) * [self.hgain, self.sgain, self.vgain] + 1  # random gains
            hue, sat, val = cv2.split(cv2.cvtColor(img, cv2.COLOR_BGR2HSV))
            dtype = img.dtype  # uint8

            x = np.arange(0, 256, dtype=r.dtype)
            lut_hue = ((x * r[0]) % 180).astype(dtype)
            lut_sat = np.clip(x * r[1], 0, 255).astype(dtype)
            lut_val = np.clip(x * r[2], 0, 255).astype(dtype)

            im_hsv = cv2.merge((cv2.LUT(hue, lut_hue), cv2.LUT(sat, lut_sat), cv2.LUT(val, lut_val)))
            cv2.cvtColor(im_hsv, cv2.COLOR_HSV2BGR, dst=img)  # no return needed
        return labels


class RandomFlip:
    """
    Applies a random horizontal or vertical flip to an image with a given probability.

    This class performs random image flipping and updates corresponding instance annotations such as
    bounding boxes and keypoints.

    Attributes:
        p (float): Probability of applying the flip. Must be between 0 and 1.
        direction (str): Direction of flip, either 'horizontal' or 'vertical'.
        flip_idx (array-like): Index mapping for flipping keypoints, if applicable.

    Methods:
        __call__: Applies the random flip transformation to an image and its annotations.

    Examples:
        >>> transform = RandomFlip(p=0.5, direction="horizontal")
        >>> result = transform({"img": image, "instances": instances})
        >>> flipped_image = result["img"]
        >>> flipped_instances = result["instances"]
    """

    def __init__(self, p=0.5, direction="horizontal", flip_idx=None) -> None:
        """
        Initializes the RandomFlip class with probability and direction.

        This class applies a random horizontal or vertical flip to an image with a given probability.
        It also updates any instances (bounding boxes, keypoints, etc.) accordingly.

        Args:
            p (float): The probability of applying the flip. Must be between 0 and 1.
            direction (str): The direction to apply the flip. Must be 'horizontal' or 'vertical'.
            flip_idx (List[int] | None): Index mapping for flipping keypoints, if any.

        Raises:
            AssertionError: If direction is not 'horizontal' or 'vertical', or if p is not between 0 and 1.

        Examples:
            >>> flip = RandomFlip(p=0.5, direction="horizontal")
            >>> flip = RandomFlip(p=0.7, direction="vertical", flip_idx=[1, 0, 3, 2, 5, 4])
        """
        assert direction in {"horizontal", "vertical"}, f"Support direction `horizontal` or `vertical`, got {direction}"
        assert 0 <= p <= 1.0, f"The probability should be in range [0, 1], but got {p}."

        self.p = p
        self.direction = direction
        self.flip_idx = flip_idx

    def __call__(self, labels):
        """
        Applies random flip to an image and updates any instances like bounding boxes or keypoints accordingly.

        This method randomly flips the input image either horizontally or vertically based on the initialized
        probability and direction. It also updates the corresponding instances (bounding boxes, keypoints) to
        match the flipped image.

        Args:
            labels (Dict): A dictionary containing the following keys:
                'img' (numpy.ndarray): The image to be flipped.
                'instances' (ultralytics.utils.instance.Instances): An object containing bounding boxes and
                    optionally keypoints.

        Returns:
            (Dict): The same dictionary with the flipped image and updated instances:
                'img' (numpy.ndarray): The flipped image.
                'instances' (ultralytics.utils.instance.Instances): Updated instances matching the flipped image.

        Examples:
            >>> labels = {"img": np.random.rand(640, 640, 3), "instances": Instances(...)}
            >>> random_flip = RandomFlip(p=0.5, direction="horizontal")
            >>> flipped_labels = random_flip(labels)
        """
        img = labels["img"]
        instances = labels.pop("instances")
        instances.convert_bbox(format="xywh")
        h, w = img.shape[:2]
        h = 1 if instances.normalized else h
        w = 1 if instances.normalized else w

        # Flip up-down
        if self.direction == "vertical" and random.random() < self.p:
            img = np.flipud(img)
            instances.flipud(h)
        if self.direction == "horizontal" and random.random() < self.p:
            img = np.fliplr(img)
            instances.fliplr(w)
            # For keypoints
            if self.flip_idx is not None and instances.keypoints is not None:
                instances.keypoints = np.ascontiguousarray(instances.keypoints[:, self.flip_idx, :])
        labels["img"] = np.ascontiguousarray(img)
        labels["instances"] = instances
        return labels


class LetterBox:
    """
    Resize image and padding for detection, instance segmentation, pose.

    This class resizes and pads images to a specified shape while preserving aspect ratio. It also updates
    corresponding labels and bounding boxes.

    Attributes:
        new_shape (tuple): Target shape (height, width) for resizing.
        auto (bool): Whether to use minimum rectangle.
        scaleFill (bool): Whether to stretch the image to new_shape.
        scaleup (bool): Whether to allow scaling up. If False, only scale down.
        stride (int): Stride for rounding padding.
        center (bool): Whether to center the image or align to top-left.

    Methods:
        __call__: Resize and pad image, update labels and bounding boxes.

    Examples:
        >>> transform = LetterBox(new_shape=(640, 640))
        >>> result = transform(labels)
        >>> resized_img = result["img"]
        >>> updated_instances = result["instances"]
    """

    def __init__(self, new_shape=(640, 640), auto=False, scaleFill=False, scaleup=True, center=True, stride=32):
        """
        Initialize LetterBox object for resizing and padding images.

        This class is designed to resize and pad images for object detection, instance segmentation, and pose estimation
        tasks. It supports various resizing modes including auto-sizing, scale-fill, and letterboxing.

        Args:
            new_shape (Tuple[int, int]): Target size (height, width) for the resized image.
            auto (bool): If True, use minimum rectangle to resize. If False, use new_shape directly.
            scaleFill (bool): If True, stretch the image to new_shape without padding.
            scaleup (bool): If True, allow scaling up. If False, only scale down.
            center (bool): If True, center the placed image. If False, place image in top-left corner.
            stride (int): Stride of the model (e.g., 32 for YOLOv5).

        Attributes:
            new_shape (Tuple[int, int]): Target size for the resized image.
            auto (bool): Flag for using minimum rectangle resizing.
            scaleFill (bool): Flag for stretching image without padding.
            scaleup (bool): Flag for allowing upscaling.
            stride (int): Stride value for ensuring image size is divisible by stride.

        Examples:
            >>> letterbox = LetterBox(new_shape=(640, 640), auto=False, scaleFill=False, scaleup=True, stride=32)
            >>> resized_img = letterbox(original_img)
        """
        self.new_shape = new_shape
        self.auto = auto
        self.scaleFill = scaleFill
        self.scaleup = scaleup
        self.stride = stride
        self.center = center  # Put the image in the middle or top-left

    def __call__(self, labels=None, image=None):
        """
        Resizes and pads an image for object detection, instance segmentation, or pose estimation tasks.

        This method applies letterboxing to the input image, which involves resizing the image while maintaining its
        aspect ratio and adding padding to fit the new shape. It also updates any associated labels accordingly.

        Args:
            labels (Dict | None): A dictionary containing image data and associated labels, or empty dict if None.
            image (np.ndarray | None): The input image as a numpy array. If None, the image is taken from 'labels'.

        Returns:
            (Dict | Tuple): If 'labels' is provided, returns an updated dictionary with the resized and padded image,
                updated labels, and additional metadata. If 'labels' is empty, returns a tuple containing the resized
                and padded image, and a tuple of (ratio, (left_pad, top_pad)).

        Examples:
            >>> letterbox = LetterBox(new_shape=(640, 640))
            >>> result = letterbox(labels={"img": np.zeros((480, 640, 3)), "instances": Instances(...)})
            >>> resized_img = result["img"]
            >>> updated_instances = result["instances"]
        """
        if labels is None:
            labels = {}
        img = labels.get("img") if image is None else image
        shape = img.shape[:2]  # current shape [height, width]
        new_shape = labels.pop("rect_shape", self.new_shape)
        if isinstance(new_shape, int):
            new_shape = (new_shape, new_shape)

        # Scale ratio (new / old)
        r = min(new_shape[0] / shape[0], new_shape[1] / shape[1])
        if not self.scaleup:  # only scale down, do not scale up (for better val mAP)
            r = min(r, 1.0)

        # Compute padding
        ratio = r, r  # width, height ratios
        new_unpad = int(round(shape[1] * r)), int(round(shape[0] * r))
        dw, dh = new_shape[1] - new_unpad[0], new_shape[0] - new_unpad[1]  # wh padding
        if self.auto:  # minimum rectangle
            dw, dh = np.mod(dw, self.stride), np.mod(dh, self.stride)  # wh padding
        elif self.scaleFill:  # stretch
            dw, dh = 0.0, 0.0
            new_unpad = (new_shape[1], new_shape[0])
            ratio = new_shape[1] / shape[1], new_shape[0] / shape[0]  # width, height ratios

        if self.center:
            dw /= 2  # divide padding into 2 sides
            dh /= 2

        if shape[::-1] != new_unpad:  # resize
            img = cv2.resize(img, new_unpad, interpolation=cv2.INTER_LINEAR)
        top, bottom = int(round(dh - 0.1)) if self.center else 0, int(round(dh + 0.1))
        left, right = int(round(dw - 0.1)) if self.center else 0, int(round(dw + 0.1))
<<<<<<< HEAD
        img = cv2.copyMakeBorder(img, top, bottom, left, right, cv2.BORDER_CONSTANT,
                                 value=(BKG_COLOR, ) * 3)  # add border
        if labels.get('ratio_pad'):
            labels['ratio_pad'] = (labels['ratio_pad'], (left, top))  # for evaluation
=======
        img = cv2.copyMakeBorder(
            img, top, bottom, left, right, cv2.BORDER_CONSTANT, value=(114, 114, 114)
        )  # add border
        if labels.get("ratio_pad"):
            labels["ratio_pad"] = (labels["ratio_pad"], (left, top))  # for evaluation
>>>>>>> 75b3b695

        if len(labels):
            labels = self._update_labels(labels, ratio, dw, dh)
            labels["img"] = img
            labels["resized_shape"] = new_shape
            return labels
        else:
            return img

    def _update_labels(self, labels, ratio, padw, padh):
        """
        Updates labels after applying letterboxing to an image.

        This method modifies the bounding box coordinates of instances in the labels
        to account for resizing and padding applied during letterboxing.

        Args:
            labels (Dict): A dictionary containing image labels and instances.
            ratio (Tuple[float, float]): Scaling ratios (width, height) applied to the image.
            padw (float): Padding width added to the image.
            padh (float): Padding height added to the image.

        Returns:
            (Dict): Updated labels dictionary with modified instance coordinates.

        Examples:
            >>> letterbox = LetterBox(new_shape=(640, 640))
            >>> labels = {"instances": Instances(...)}
            >>> ratio = (0.5, 0.5)
            >>> padw, padh = 10, 20
            >>> updated_labels = letterbox._update_labels(labels, ratio, padw, padh)
        """
        labels["instances"].convert_bbox(format="xyxy")
        labels["instances"].denormalize(*labels["img"].shape[:2][::-1])
        labels["instances"].scale(*ratio)
        labels["instances"].add_padding(padw, padh)
        return labels


class CopyPaste(BaseMixTransform):
    """
    CopyPaste class for applying Copy-Paste augmentation to image datasets.

    This class implements the Copy-Paste augmentation technique as described in the paper "Simple Copy-Paste is a Strong
    Data Augmentation Method for Instance Segmentation" (https://arxiv.org/abs/2012.07177). It combines objects from
    different images to create new training samples.

    Attributes:
        dataset (Any): The dataset to which Copy-Paste augmentation will be applied.
        pre_transform (Callable | None): Optional transform to apply before Copy-Paste.
        p (float): Probability of applying Copy-Paste augmentation.

    Methods:
        get_indexes: Returns a random index from the dataset.
        _mix_transform: Applies Copy-Paste augmentation to the input labels.
        __call__: Applies the Copy-Paste transformation to images and annotations.

    Examples:
        >>> from ultralytics.data.augment import CopyPaste
        >>> dataset = YourDataset(...)  # Your image dataset
        >>> copypaste = CopyPaste(dataset, p=0.5)
        >>> augmented_labels = copypaste(original_labels)
    """

    def __init__(self, dataset=None, pre_transform=None, p=0.5, mode="flip") -> None:
        """Initializes CopyPaste object with dataset, pre_transform, and probability of applying MixUp."""
        super().__init__(dataset=dataset, pre_transform=pre_transform, p=p)
        assert mode in {"flip", "mixup"}, f"Expected `mode` to be `flip` or `mixup`, but got {mode}."
        self.mode = mode

    def get_indexes(self):
        """Returns a list of random indexes from the dataset for CopyPaste augmentation."""
        return random.randint(0, len(self.dataset) - 1)

    def _mix_transform(self, labels):
        """Applies Copy-Paste augmentation to combine objects from another image into the current image."""
        labels2 = labels["mix_labels"][0]
        return self._transform(labels, labels2)

    def __call__(self, labels):
        """Applies Copy-Paste augmentation to an image and its labels."""
        if len(labels["instances"].segments) == 0 or self.p == 0:
            return labels
        if self.mode == "flip":
            return self._transform(labels)

        # Get index of one or three other images
        indexes = self.get_indexes()
        if isinstance(indexes, int):
            indexes = [indexes]

        # Get images information will be used for Mosaic or MixUp
        mix_labels = [self.dataset.get_image_and_label(i) for i in indexes]

        if self.pre_transform is not None:
            for i, data in enumerate(mix_labels):
                mix_labels[i] = self.pre_transform(data)
        labels["mix_labels"] = mix_labels

        # Update cls and texts
        labels = self._update_label_text(labels)
        # Mosaic or MixUp
        labels = self._mix_transform(labels)
        labels.pop("mix_labels", None)
        return labels

    def _transform(self, labels1, labels2={}):
        """Applies Copy-Paste augmentation to combine objects from another image into the current image."""
        im = labels1["img"]
        cls = labels1["cls"]
        h, w = im.shape[:2]
        instances = labels1.pop("instances")
        instances.convert_bbox(format="xyxy")
        instances.denormalize(w, h)

        im_new = np.zeros(im.shape, np.uint8)
        instances2 = labels2.pop("instances", None)
        if instances2 is None:
            instances2 = deepcopy(instances)
            instances2.fliplr(w)
        ioa = bbox_ioa(instances2.bboxes, instances.bboxes)  # intersection over area, (N, M)
        indexes = np.nonzero((ioa < 0.30).all(1))[0]  # (N, )
        n = len(indexes)
        sorted_idx = np.argsort(ioa.max(1)[indexes])
        indexes = indexes[sorted_idx]
        for j in indexes[: round(self.p * n)]:
            cls = np.concatenate((cls, labels2.get("cls", cls)[[j]]), axis=0)
            instances = Instances.concatenate((instances, instances2[[j]]), axis=0)
            cv2.drawContours(im_new, instances2.segments[[j]].astype(np.int32), -1, (1, 1, 1), cv2.FILLED)

        result = labels2.get("img", cv2.flip(im, 1))  # augment segments
        i = im_new.astype(bool)
        im[i] = result[i]

        labels1["img"] = im
        labels1["cls"] = cls
        labels1["instances"] = instances
        return labels1


class Albumentations:
    """
    Albumentations transformations for image augmentation.

    This class applies various image transformations using the Albumentations library. It includes operations such as
    Blur, Median Blur, conversion to grayscale, Contrast Limited Adaptive Histogram Equalization (CLAHE), random changes
    in brightness and contrast, RandomGamma, and image quality reduction through compression.

    Attributes:
        p (float): Probability of applying the transformations.
        transform (albumentations.Compose): Composed Albumentations transforms.
        contains_spatial (bool): Indicates if the transforms include spatial operations.

    Methods:
        __call__: Applies the Albumentations transformations to the input labels.

    Examples:
        >>> transform = Albumentations(p=0.5)
        >>> augmented_labels = transform(labels)

    Notes:
        - The Albumentations package must be installed to use this class.
        - If the package is not installed or an error occurs during initialization, the transform will be set to None.
        - Spatial transforms are handled differently and require special processing for bounding boxes.
    """

    def __init__(self, p=1.0):
        """
        Initialize the Albumentations transform object for YOLO bbox formatted parameters.

        This class applies various image augmentations using the Albumentations library, including Blur, Median Blur,
        conversion to grayscale, Contrast Limited Adaptive Histogram Equalization, random changes of brightness and
        contrast, RandomGamma, and image quality reduction through compression.

        Args:
            p (float): Probability of applying the augmentations. Must be between 0 and 1.

        Attributes:
            p (float): Probability of applying the augmentations.
            transform (albumentations.Compose): Composed Albumentations transforms.
            contains_spatial (bool): Indicates if the transforms include spatial transformations.

        Raises:
            ImportError: If the Albumentations package is not installed.
            Exception: For any other errors during initialization.

        Examples:
            >>> transform = Albumentations(p=0.5)
            >>> augmented = transform(image=image, bboxes=bboxes, class_labels=classes)
            >>> augmented_image = augmented["image"]
            >>> augmented_bboxes = augmented["bboxes"]

        Notes:
            - Requires Albumentations version 1.0.3 or higher.
            - Spatial transforms are handled differently to ensure bbox compatibility.
            - Some transforms are applied with very low probability (0.01) by default.
        """
        self.p = p
        self.transform = None
        prefix = colorstr("albumentations: ")

        try:
            import albumentations as A

            check_version(A.__version__, "1.0.3", hard=True)  # version requirement

            # List of possible spatial transforms
            spatial_transforms = {
                "Affine",
                "BBoxSafeRandomCrop",
                "CenterCrop",
                "CoarseDropout",
                "Crop",
                "CropAndPad",
                "CropNonEmptyMaskIfExists",
                "D4",
                "ElasticTransform",
                "Flip",
                "GridDistortion",
                "GridDropout",
                "HorizontalFlip",
                "Lambda",
                "LongestMaxSize",
                "MaskDropout",
                "MixUp",
                "Morphological",
                "NoOp",
                "OpticalDistortion",
                "PadIfNeeded",
                "Perspective",
                "PiecewiseAffine",
                "PixelDropout",
                "RandomCrop",
                "RandomCropFromBorders",
                "RandomGridShuffle",
                "RandomResizedCrop",
                "RandomRotate90",
                "RandomScale",
                "RandomSizedBBoxSafeCrop",
                "RandomSizedCrop",
                "Resize",
                "Rotate",
                "SafeRotate",
                "ShiftScaleRotate",
                "SmallestMaxSize",
                "Transpose",
                "VerticalFlip",
                "XYMasking",
            }  # from https://albumentations.ai/docs/getting_started/transforms_and_targets/#spatial-level-transforms

            # Transforms
            T = [
                A.Blur(p=0.01),
                A.MedianBlur(p=0.01),
                A.ToGray(p=0.01),
                A.CLAHE(p=0.01),
                A.RandomBrightnessContrast(p=0.0),
                A.RandomGamma(p=0.0),
                A.ImageCompression(quality_lower=75, p=0.0),
            ]

            # Compose transforms
            self.contains_spatial = any(transform.__class__.__name__ in spatial_transforms for transform in T)
            self.transform = (
                A.Compose(T, bbox_params=A.BboxParams(format="yolo", label_fields=["class_labels"]))
                if self.contains_spatial
                else A.Compose(T)
            )
            LOGGER.info(prefix + ", ".join(f"{x}".replace("always_apply=False, ", "") for x in T if x.p))
        except ImportError:  # package not installed, skip
            pass
        except Exception as e:
            LOGGER.info(f"{prefix}{e}")

    def __call__(self, labels):
        """
        Applies Albumentations transformations to input labels.

        This method applies a series of image augmentations using the Albumentations library. It can perform both
        spatial and non-spatial transformations on the input image and its corresponding labels.

        Args:
            labels (Dict): A dictionary containing image data and annotations. Expected keys are:
                - 'img': numpy.ndarray representing the image
                - 'cls': numpy.ndarray of class labels
                - 'instances': object containing bounding boxes and other instance information

        Returns:
            (Dict): The input dictionary with augmented image and updated annotations.

        Examples:
            >>> transform = Albumentations(p=0.5)
            >>> labels = {
            ...     "img": np.random.rand(640, 640, 3),
            ...     "cls": np.array([0, 1]),
            ...     "instances": Instances(bboxes=np.array([[0, 0, 1, 1], [0.5, 0.5, 0.8, 0.8]])),
            ... }
            >>> augmented = transform(labels)
            >>> assert augmented["img"].shape == (640, 640, 3)

        Notes:
            - The method applies transformations with probability self.p.
            - Spatial transforms update bounding boxes, while non-spatial transforms only modify the image.
            - Requires the Albumentations library to be installed.
        """
        if self.transform is None or random.random() > self.p:
            return labels

        if self.contains_spatial:
            cls = labels["cls"]
            if len(cls):
                im = labels["img"]
                labels["instances"].convert_bbox("xywh")
                labels["instances"].normalize(*im.shape[:2][::-1])
                bboxes = labels["instances"].bboxes
                # TODO: add supports of segments and keypoints
                new = self.transform(image=im, bboxes=bboxes, class_labels=cls)  # transformed
                if len(new["class_labels"]) > 0:  # skip update if no bbox in new im
                    labels["img"] = new["image"]
                    labels["cls"] = np.array(new["class_labels"])
                    bboxes = np.array(new["bboxes"], dtype=np.float32)
                labels["instances"].update(bboxes=bboxes)
        else:
            labels["img"] = self.transform(image=labels["img"])["image"]  # transformed

        return labels


class Format:
    """
    A class for formatting image annotations for object detection, instance segmentation, and pose estimation tasks.

    This class standardizes image and instance annotations to be used by the `collate_fn` in PyTorch DataLoader.

    Attributes:
        bbox_format (str): Format for bounding boxes. Options are 'xywh' or 'xyxy'.
        normalize (bool): Whether to normalize bounding boxes.
        return_mask (bool): Whether to return instance masks for segmentation.
        return_keypoint (bool): Whether to return keypoints for pose estimation.
        return_obb (bool): Whether to return oriented bounding boxes.
        mask_ratio (int): Downsample ratio for masks.
        mask_overlap (bool): Whether to overlap masks.
        batch_idx (bool): Whether to keep batch indexes.
        bgr (float): The probability to return BGR images.

    Methods:
        __call__: Formats labels dictionary with image, classes, bounding boxes, and optionally masks and keypoints.
        _format_img: Converts image from Numpy array to PyTorch tensor.
        _format_segments: Converts polygon points to bitmap masks.

    Examples:
        >>> formatter = Format(bbox_format="xywh", normalize=True, return_mask=True)
        >>> formatted_labels = formatter(labels)
        >>> img = formatted_labels["img"]
        >>> bboxes = formatted_labels["bboxes"]
        >>> masks = formatted_labels["masks"]
    """

    def __init__(
        self,
        bbox_format="xywh",
        normalize=True,
        return_mask=False,
        return_keypoint=False,
        return_obb=False,
        mask_ratio=4,
        mask_overlap=True,
        batch_idx=True,
        bgr=0.0,
    ):
        """
        Initializes the Format class with given parameters for image and instance annotation formatting.

        This class standardizes image and instance annotations for object detection, instance segmentation, and pose
        estimation tasks, preparing them for use in PyTorch DataLoader's `collate_fn`.

        Args:
            bbox_format (str): Format for bounding boxes. Options are 'xywh', 'xyxy', etc.
            normalize (bool): Whether to normalize bounding boxes to [0,1].
            return_mask (bool): If True, returns instance masks for segmentation tasks.
            return_keypoint (bool): If True, returns keypoints for pose estimation tasks.
            return_obb (bool): If True, returns oriented bounding boxes.
            mask_ratio (int): Downsample ratio for masks.
            mask_overlap (bool): If True, allows mask overlap.
            batch_idx (bool): If True, keeps batch indexes.
            bgr (float): Probability of returning BGR images instead of RGB.

        Attributes:
            bbox_format (str): Format for bounding boxes.
            normalize (bool): Whether bounding boxes are normalized.
            return_mask (bool): Whether to return instance masks.
            return_keypoint (bool): Whether to return keypoints.
            return_obb (bool): Whether to return oriented bounding boxes.
            mask_ratio (int): Downsample ratio for masks.
            mask_overlap (bool): Whether masks can overlap.
            batch_idx (bool): Whether to keep batch indexes.
            bgr (float): The probability to return BGR images.

        Examples:
            >>> format = Format(bbox_format="xyxy", return_mask=True, return_keypoint=False)
            >>> print(format.bbox_format)
            xyxy
        """
        self.bbox_format = bbox_format
        self.normalize = normalize
        self.return_mask = return_mask  # set False when training detection only
        self.return_keypoint = return_keypoint
        self.return_obb = return_obb
        self.mask_ratio = mask_ratio
        self.mask_overlap = mask_overlap
        self.batch_idx = batch_idx  # keep the batch indexes
        self.bgr = bgr

    def __call__(self, labels):
        """
        Formats image annotations for object detection, instance segmentation, and pose estimation tasks.

        This method standardizes the image and instance annotations to be used by the `collate_fn` in PyTorch
        DataLoader. It processes the input labels dictionary, converting annotations to the specified format and
        applying normalization if required.

        Args:
            labels (Dict): A dictionary containing image and annotation data with the following keys:
                - 'img': The input image as a numpy array.
                - 'cls': Class labels for instances.
                - 'instances': An Instances object containing bounding boxes, segments, and keypoints.

        Returns:
            (Dict): A dictionary with formatted data, including:
                - 'img': Formatted image tensor.
                - 'cls': Class labels tensor.
                - 'bboxes': Bounding boxes tensor in the specified format.
                - 'masks': Instance masks tensor (if return_mask is True).
                - 'keypoints': Keypoints tensor (if return_keypoint is True).
                - 'batch_idx': Batch index tensor (if batch_idx is True).

        Examples:
            >>> formatter = Format(bbox_format="xywh", normalize=True, return_mask=True)
            >>> labels = {"img": np.random.rand(640, 640, 3), "cls": np.array([0, 1]), "instances": Instances(...)}
            >>> formatted_labels = formatter(labels)
            >>> print(formatted_labels.keys())
        """
        img = labels.pop("img")
        h, w = img.shape[:2]
        cls = labels.pop("cls")
        instances = labels.pop("instances")
        instances.convert_bbox(format=self.bbox_format)
        instances.denormalize(w, h)
        nl = len(instances)

        if self.return_mask:
            if nl:
                masks, instances, cls = self._format_segments(instances, cls, w, h)
                masks = torch.from_numpy(masks)
            else:
                masks = torch.zeros(
                    1 if self.mask_overlap else nl, img.shape[0] // self.mask_ratio, img.shape[1] // self.mask_ratio
                )
            labels["masks"] = masks
        labels["img"] = self._format_img(img)
        labels["cls"] = torch.from_numpy(cls) if nl else torch.zeros(nl)
        labels["bboxes"] = torch.from_numpy(instances.bboxes) if nl else torch.zeros((nl, 4))
        if self.return_keypoint:
            labels["keypoints"] = torch.from_numpy(instances.keypoints)
            if self.normalize:
                labels["keypoints"][..., 0] /= w
                labels["keypoints"][..., 1] /= h
        if self.return_obb:
            labels["bboxes"] = (
                xyxyxyxy2xywhr(torch.from_numpy(instances.segments)) if len(instances.segments) else torch.zeros((0, 5))
            )
        # NOTE: need to normalize obb in xywhr format for width-height consistency
        if self.normalize:
            labels["bboxes"][:, [0, 2]] /= w
            labels["bboxes"][:, [1, 3]] /= h
        # Then we can use collate_fn
        if self.batch_idx:
            labels["batch_idx"] = torch.zeros(nl)
        return labels

    def _format_img(self, img):
        """
        Formats an image for YOLO from a Numpy array to a PyTorch tensor.

        This function performs the following operations:
        1. Ensures the image has 3 dimensions (adds a channel dimension if needed).
        2. Transposes the image from HWC to CHW format.
        3. Optionally flips the color channels from RGB to BGR.
        4. Converts the image to a contiguous array.
        5. Converts the Numpy array to a PyTorch tensor.

        Args:
            img (np.ndarray): Input image as a Numpy array with shape (H, W, C) or (H, W).

        Returns:
            (torch.Tensor): Formatted image as a PyTorch tensor with shape (C, H, W).

        Examples:
            >>> import numpy as np
            >>> img = np.random.rand(100, 100, 3)
            >>> formatted_img = self._format_img(img)
            >>> print(formatted_img.shape)
            torch.Size([3, 100, 100])
        """
        if len(img.shape) < 3:
            img = np.expand_dims(img, -1)
        img = img.transpose(2, 0, 1)
        img = np.ascontiguousarray(img[::-1] if random.uniform(0, 1) > self.bgr else img)
        img = torch.from_numpy(img)
        return img

    def _format_segments(self, instances, cls, w, h):
        """
        Converts polygon segments to bitmap masks.

        Args:
            instances (Instances): Object containing segment information.
            cls (numpy.ndarray): Class labels for each instance.
            w (int): Width of the image.
            h (int): Height of the image.

        Returns:
            (tuple): Tuple containing:
                masks (numpy.ndarray): Bitmap masks with shape (N, H, W) or (1, H, W) if mask_overlap is True.
                instances (Instances): Updated instances object with sorted segments if mask_overlap is True.
                cls (numpy.ndarray): Updated class labels, sorted if mask_overlap is True.

        Notes:
            - If self.mask_overlap is True, masks are overlapped and sorted by area.
            - If self.mask_overlap is False, each mask is represented separately.
            - Masks are downsampled according to self.mask_ratio.
        """
        segments = instances.segments
        if self.mask_overlap:
            masks, sorted_idx = polygons2masks_overlap((h, w), segments, downsample_ratio=self.mask_ratio)
            masks = masks[None]  # (640, 640) -> (1, 640, 640)
            instances = instances[sorted_idx]
            cls = cls[sorted_idx]
        else:
            masks = polygons2masks((h, w), segments, color=1, downsample_ratio=self.mask_ratio)

        return masks, instances, cls


class RandomLoadText:
    """
    Randomly samples positive and negative texts and updates class indices accordingly.

    This class is responsible for sampling texts from a given set of class texts, including both positive
    (present in the image) and negative (not present in the image) samples. It updates the class indices
    to reflect the sampled texts and can optionally pad the text list to a fixed length.

    Attributes:
        prompt_format (str): Format string for text prompts.
        neg_samples (Tuple[int, int]): Range for randomly sampling negative texts.
        max_samples (int): Maximum number of different text samples in one image.
        padding (bool): Whether to pad texts to max_samples.
        padding_value (str): The text used for padding when padding is True.

    Methods:
        __call__: Processes the input labels and returns updated classes and texts.

    Examples:
        >>> loader = RandomLoadText(prompt_format="Object: {}", neg_samples=(5, 10), max_samples=20)
        >>> labels = {"cls": [0, 1, 2], "texts": [["cat"], ["dog"], ["bird"]], "instances": [...]}
        >>> updated_labels = loader(labels)
        >>> print(updated_labels["texts"])
        ['Object: cat', 'Object: dog', 'Object: bird', 'Object: elephant', 'Object: car']
    """

    def __init__(
        self,
        prompt_format: str = "{}",
        neg_samples: Tuple[int, int] = (80, 80),
        max_samples: int = 80,
        padding: bool = False,
        padding_value: str = "",
    ) -> None:
        """
        Initializes the RandomLoadText class for randomly sampling positive and negative texts.

        This class is designed to randomly sample positive texts and negative texts, and update the class
        indices accordingly to the number of samples. It can be used for text-based object detection tasks.

        Args:
            prompt_format (str): Format string for the prompt. Default is '{}'. The format string should
                contain a single pair of curly braces {} where the text will be inserted.
            neg_samples (Tuple[int, int]): A range to randomly sample negative texts. The first integer
                specifies the minimum number of negative samples, and the second integer specifies the
                maximum. Default is (80, 80).
            max_samples (int): The maximum number of different text samples in one image. Default is 80.
            padding (bool): Whether to pad texts to max_samples. If True, the number of texts will always
                be equal to max_samples. Default is False.
            padding_value (str): The padding text to use when padding is True. Default is an empty string.

        Attributes:
            prompt_format (str): The format string for the prompt.
            neg_samples (Tuple[int, int]): The range for sampling negative texts.
            max_samples (int): The maximum number of text samples.
            padding (bool): Whether padding is enabled.
            padding_value (str): The value used for padding.

        Examples:
            >>> random_load_text = RandomLoadText(prompt_format="Object: {}", neg_samples=(50, 100), max_samples=120)
            >>> random_load_text.prompt_format
            'Object: {}'
            >>> random_load_text.neg_samples
            (50, 100)
            >>> random_load_text.max_samples
            120
        """
        self.prompt_format = prompt_format
        self.neg_samples = neg_samples
        self.max_samples = max_samples
        self.padding = padding
        self.padding_value = padding_value

    def __call__(self, labels: dict) -> dict:
        """
        Randomly samples positive and negative texts and updates class indices accordingly.

        This method samples positive texts based on the existing class labels in the image, and randomly
        selects negative texts from the remaining classes. It then updates the class indices to match the
        new sampled text order.

        Args:
            labels (Dict): A dictionary containing image labels and metadata. Must include 'texts' and 'cls' keys.

        Returns:
            (Dict): Updated labels dictionary with new 'cls' and 'texts' entries.

        Examples:
            >>> loader = RandomLoadText(prompt_format="A photo of {}", neg_samples=(5, 10), max_samples=20)
            >>> labels = {"cls": np.array([[0], [1], [2]]), "texts": [["dog"], ["cat"], ["bird"]]}
            >>> updated_labels = loader(labels)
        """
        assert "texts" in labels, "No texts found in labels."
        class_texts = labels["texts"]
        num_classes = len(class_texts)
        cls = np.asarray(labels.pop("cls"), dtype=int)
        pos_labels = np.unique(cls).tolist()

        if len(pos_labels) > self.max_samples:
            pos_labels = random.sample(pos_labels, k=self.max_samples)

        neg_samples = min(min(num_classes, self.max_samples) - len(pos_labels), random.randint(*self.neg_samples))
        neg_labels = [i for i in range(num_classes) if i not in pos_labels]
        neg_labels = random.sample(neg_labels, k=neg_samples)

        sampled_labels = pos_labels + neg_labels
        random.shuffle(sampled_labels)

        label2ids = {label: i for i, label in enumerate(sampled_labels)}
        valid_idx = np.zeros(len(labels["instances"]), dtype=bool)
        new_cls = []
        for i, label in enumerate(cls.squeeze(-1).tolist()):
            if label not in label2ids:
                continue
            valid_idx[i] = True
            new_cls.append([label2ids[label]])
        labels["instances"] = labels["instances"][valid_idx]
        labels["cls"] = np.array(new_cls)

        # Randomly select one prompt when there's more than one prompts
        texts = []
        for label in sampled_labels:
            prompts = class_texts[label]
            assert len(prompts) > 0
            prompt = self.prompt_format.format(prompts[random.randrange(len(prompts))])
            texts.append(prompt)

        if self.padding:
            valid_labels = len(pos_labels) + len(neg_labels)
            num_padding = self.max_samples - valid_labels
            if num_padding > 0:
                texts += [self.padding_value] * num_padding

        labels["texts"] = texts
        return labels


def v8_transforms(dataset, imgsz, hyp, stretch=False):
    """
    Applies a series of image transformations for training.

    This function creates a composition of image augmentation techniques to prepare images for YOLO training.
    It includes operations such as mosaic, copy-paste, random perspective, mixup, and various color adjustments.

    Args:
        dataset (Dataset): The dataset object containing image data and annotations.
        imgsz (int): The target image size for resizing.
        hyp (Dict): A dictionary of hyperparameters controlling various aspects of the transformations.
        stretch (bool): If True, applies stretching to the image. If False, uses LetterBox resizing.

    Returns:
        (Compose): A composition of image transformations to be applied to the dataset.

    Examples:
        >>> from ultralytics.data.dataset import YOLODataset
        >>> dataset = YOLODataset(img_path="path/to/images", imgsz=640)
        >>> hyp = {"mosaic": 1.0, "copy_paste": 0.5, "degrees": 10.0, "translate": 0.2, "scale": 0.9}
        >>> transforms = v8_transforms(dataset, imgsz=640, hyp=hyp)
        >>> augmented_data = transforms(dataset[0])
    """
    mosaic = Mosaic(dataset, imgsz=imgsz, p=hyp.mosaic)
    affine = RandomPerspective(
        degrees=hyp.degrees,
        translate=hyp.translate,
        scale=hyp.scale,
        shear=hyp.shear,
        perspective=hyp.perspective,
        pre_transform=None if stretch else LetterBox(new_shape=(imgsz, imgsz)),
    )

    pre_transform = Compose([mosaic, affine])
    if hyp.copy_paste_mode == "flip":
        pre_transform.insert(1, CopyPaste(p=hyp.copy_paste, mode=hyp.copy_paste_mode))
    else:
        pre_transform.append(
            CopyPaste(
                dataset,
                pre_transform=Compose([Mosaic(dataset, imgsz=imgsz, p=hyp.mosaic), affine]),
                p=hyp.copy_paste,
                mode=hyp.copy_paste_mode,
            )
        )
    flip_idx = dataset.data.get("flip_idx", [])  # for keypoints augmentation
    if dataset.use_keypoints:
        kpt_shape = dataset.data.get("kpt_shape", None)
        if len(flip_idx) == 0 and hyp.fliplr > 0.0:
            hyp.fliplr = 0.0
            LOGGER.warning("WARNING ⚠️ No 'flip_idx' array defined in data.yaml, setting augmentation 'fliplr=0.0'")
        elif flip_idx and (len(flip_idx) != kpt_shape[0]):
            raise ValueError(f"data.yaml flip_idx={flip_idx} length must be equal to kpt_shape[0]={kpt_shape[0]}")

    return Compose(
        [
            pre_transform,
            MixUp(dataset, pre_transform=pre_transform, p=hyp.mixup),
            Albumentations(p=1.0),
            RandomHSV(hgain=hyp.hsv_h, sgain=hyp.hsv_s, vgain=hyp.hsv_v),
            RandomFlip(direction="vertical", p=hyp.flipud),
            RandomFlip(direction="horizontal", p=hyp.fliplr, flip_idx=flip_idx),
        ]
    )  # transforms


# Classification augmentations -----------------------------------------------------------------------------------------
def classify_transforms(
    size=224,
    mean=DEFAULT_MEAN,
    std=DEFAULT_STD,
    interpolation="BILINEAR",
    crop_fraction: float = DEFAULT_CROP_FRACTION,
):
    """
    Creates a composition of image transforms for classification tasks.

    This function generates a sequence of torchvision transforms suitable for preprocessing images
    for classification models during evaluation or inference. The transforms include resizing,
    center cropping, conversion to tensor, and normalization.

    Args:
        size (int | tuple): The target size for the transformed image. If an int, it defines the shortest edge. If a
            tuple, it defines (height, width).
        mean (tuple): Mean values for each RGB channel used in normalization.
        std (tuple): Standard deviation values for each RGB channel used in normalization.
        interpolation (str): Interpolation method of either 'NEAREST', 'BILINEAR' or 'BICUBIC'.
        crop_fraction (float): Fraction of the image to be cropped.

    Returns:
        (torchvision.transforms.Compose): A composition of torchvision transforms.

    Examples:
        >>> transforms = classify_transforms(size=224)
        >>> img = Image.open("path/to/image.jpg")
        >>> transformed_img = transforms(img)
    """
    import torchvision.transforms as T  # scope for faster 'import ultralytics'

    if isinstance(size, (tuple, list)):
        assert len(size) == 2, f"'size' tuples must be length 2, not length {len(size)}"
        scale_size = tuple(math.floor(x / crop_fraction) for x in size)
    else:
        scale_size = math.floor(size / crop_fraction)
        scale_size = (scale_size, scale_size)

    # Aspect ratio is preserved, crops center within image, no borders are added, image is lost
    if scale_size[0] == scale_size[1]:
        # Simple case, use torchvision built-in Resize with the shortest edge mode (scalar size arg)
        tfl = [T.Resize(scale_size[0], interpolation=getattr(T.InterpolationMode, interpolation))]
    else:
        # Resize the shortest edge to matching target dim for non-square target
        tfl = [T.Resize(scale_size)]
    tfl.extend(
        [
            T.CenterCrop(size),
            T.ToTensor(),
            T.Normalize(mean=torch.tensor(mean), std=torch.tensor(std)),
        ]
    )
    return T.Compose(tfl)


# Classification training augmentations --------------------------------------------------------------------------------
def classify_augmentations(
    size=224,
    mean=DEFAULT_MEAN,
    std=DEFAULT_STD,
    scale=None,
    ratio=None,
    hflip=0.5,
    vflip=0.0,
    auto_augment=None,
    hsv_h=0.015,  # image HSV-Hue augmentation (fraction)
    hsv_s=0.4,  # image HSV-Saturation augmentation (fraction)
    hsv_v=0.4,  # image HSV-Value augmentation (fraction)
    force_color_jitter=False,
    erasing=0.0,
    interpolation="BILINEAR",
):
    """
    Creates a composition of image augmentation transforms for classification tasks.

    This function generates a set of image transformations suitable for training classification models. It includes
    options for resizing, flipping, color jittering, auto augmentation, and random erasing.

    Args:
        size (int): Target size for the image after transformations.
        mean (tuple): Mean values for normalization, one per channel.
        std (tuple): Standard deviation values for normalization, one per channel.
        scale (tuple | None): Range of size of the origin size cropped.
        ratio (tuple | None): Range of aspect ratio of the origin aspect ratio cropped.
        hflip (float): Probability of horizontal flip.
        vflip (float): Probability of vertical flip.
        auto_augment (str | None): Auto augmentation policy. Can be 'randaugment', 'augmix', 'autoaugment' or None.
        hsv_h (float): Image HSV-Hue augmentation factor.
        hsv_s (float): Image HSV-Saturation augmentation factor.
        hsv_v (float): Image HSV-Value augmentation factor.
        force_color_jitter (bool): Whether to apply color jitter even if auto augment is enabled.
        erasing (float): Probability of random erasing.
        interpolation (str): Interpolation method of either 'NEAREST', 'BILINEAR' or 'BICUBIC'.

    Returns:
        (torchvision.transforms.Compose): A composition of image augmentation transforms.

    Examples:
        >>> transforms = classify_augmentations(size=224, auto_augment="randaugment")
        >>> augmented_image = transforms(original_image)
    """
    # Transforms to apply if Albumentations not installed
    import torchvision.transforms as T  # scope for faster 'import ultralytics'

    if not isinstance(size, int):
        raise TypeError(f"classify_transforms() size {size} must be integer, not (list, tuple)")
    scale = tuple(scale or (0.08, 1.0))  # default imagenet scale range
    ratio = tuple(ratio or (3.0 / 4.0, 4.0 / 3.0))  # default imagenet ratio range
    interpolation = getattr(T.InterpolationMode, interpolation)
    primary_tfl = [T.RandomResizedCrop(size, scale=scale, ratio=ratio, interpolation=interpolation)]
    if hflip > 0.0:
        primary_tfl.append(T.RandomHorizontalFlip(p=hflip))
    if vflip > 0.0:
        primary_tfl.append(T.RandomVerticalFlip(p=vflip))

    secondary_tfl = []
    disable_color_jitter = False
    if auto_augment:
        assert isinstance(auto_augment, str), f"Provided argument should be string, but got type {type(auto_augment)}"
        # color jitter is typically disabled if AA/RA on,
        # this allows override without breaking old hparm cfgs
        disable_color_jitter = not force_color_jitter

        if auto_augment == "randaugment":
            if TORCHVISION_0_11:
                secondary_tfl.append(T.RandAugment(interpolation=interpolation))
            else:
                LOGGER.warning('"auto_augment=randaugment" requires torchvision >= 0.11.0. Disabling it.')

        elif auto_augment == "augmix":
            if TORCHVISION_0_13:
                secondary_tfl.append(T.AugMix(interpolation=interpolation))
            else:
                LOGGER.warning('"auto_augment=augmix" requires torchvision >= 0.13.0. Disabling it.')

        elif auto_augment == "autoaugment":
            if TORCHVISION_0_10:
                secondary_tfl.append(T.AutoAugment(interpolation=interpolation))
            else:
                LOGGER.warning('"auto_augment=autoaugment" requires torchvision >= 0.10.0. Disabling it.')

        else:
            raise ValueError(
                f'Invalid auto_augment policy: {auto_augment}. Should be one of "randaugment", '
                f'"augmix", "autoaugment" or None'
            )

    if not disable_color_jitter:
        secondary_tfl.append(T.ColorJitter(brightness=hsv_v, contrast=hsv_v, saturation=hsv_s, hue=hsv_h))

    final_tfl = [
        T.ToTensor(),
        T.Normalize(mean=torch.tensor(mean), std=torch.tensor(std)),
        T.RandomErasing(p=erasing, inplace=True),
    ]

    return T.Compose(primary_tfl + secondary_tfl + final_tfl)


# NOTE: keep this class for backward compatibility
class ClassifyLetterBox:
    """
    A class for resizing and padding images for classification tasks.

    This class is designed to be part of a transformation pipeline, e.g., T.Compose([LetterBox(size), ToTensor()]).
    It resizes and pads images to a specified size while maintaining the original aspect ratio.

    Attributes:
        h (int): Target height of the image.
        w (int): Target width of the image.
        auto (bool): If True, automatically calculates the short side using stride.
        stride (int): The stride value, used when 'auto' is True.

    Methods:
        __call__: Applies the letterbox transformation to an input image.

    Examples:
        >>> transform = ClassifyLetterBox(size=(640, 640), auto=False, stride=32)
        >>> img = np.random.randint(0, 255, (480, 640, 3), dtype=np.uint8)
        >>> result = transform(img)
        >>> print(result.shape)
        (640, 640, 3)
    """

    def __init__(self, size=(640, 640), auto=False, stride=32):
        """
        Initializes the ClassifyLetterBox object for image preprocessing.

        This class is designed to be part of a transformation pipeline for image classification tasks. It resizes and
        pads images to a specified size while maintaining the original aspect ratio.

        Args:
            size (int | Tuple[int, int]): Target size for the letterboxed image. If an int, a square image of
                (size, size) is created. If a tuple, it should be (height, width).
            auto (bool): If True, automatically calculates the short side based on stride. Default is False.
            stride (int): The stride value, used when 'auto' is True. Default is 32.

        Attributes:
            h (int): Target height of the letterboxed image.
            w (int): Target width of the letterboxed image.
            auto (bool): Flag indicating whether to automatically calculate short side.
            stride (int): Stride value for automatic short side calculation.

        Examples:
            >>> transform = ClassifyLetterBox(size=224)
            >>> img = np.random.randint(0, 255, (480, 640, 3), dtype=np.uint8)
            >>> result = transform(img)
            >>> print(result.shape)
            (224, 224, 3)
        """
        super().__init__()
        self.h, self.w = (size, size) if isinstance(size, int) else size
        self.auto = auto  # pass max size integer, automatically solve for short side using stride
        self.stride = stride  # used with auto

    def __call__(self, im):
        """
        Resizes and pads an image using the letterbox method.

        This method resizes the input image to fit within the specified dimensions while maintaining its aspect ratio,
        then pads the resized image to match the target size.

        Args:
            im (numpy.ndarray): Input image as a numpy array with shape (H, W, C).

        Returns:
            (numpy.ndarray): Resized and padded image as a numpy array with shape (hs, ws, 3), where hs and ws are
                the target height and width respectively.

        Examples:
            >>> letterbox = ClassifyLetterBox(size=(640, 640))
            >>> image = np.random.randint(0, 255, (720, 1280, 3), dtype=np.uint8)
            >>> resized_image = letterbox(image)
            >>> print(resized_image.shape)
            (640, 640, 3)
        """
        imh, imw = im.shape[:2]
        r = min(self.h / imh, self.w / imw)  # ratio of new/old dimensions
        h, w = round(imh * r), round(imw * r)  # resized image dimensions

        # Calculate padding dimensions
        hs, ws = (math.ceil(x / self.stride) * self.stride for x in (h, w)) if self.auto else (self.h, self.w)
        top, left = round((hs - h) / 2 - 0.1), round((ws - w) / 2 - 0.1)

        # Create padded image
<<<<<<< HEAD
        im_out = np.full((hs, ws, 3), BKG_COLOR, dtype=im.dtype)
        im_out[top:top + h, left:left + w] = cv2.resize(im, (w, h), interpolation=cv2.INTER_LINEAR)
=======
        im_out = np.full((hs, ws, 3), 114, dtype=im.dtype)
        im_out[top : top + h, left : left + w] = cv2.resize(im, (w, h), interpolation=cv2.INTER_LINEAR)
>>>>>>> 75b3b695
        return im_out


# NOTE: keep this class for backward compatibility
class CenterCrop:
    """
    Applies center cropping to images for classification tasks.

    This class performs center cropping on input images, resizing them to a specified size while maintaining the aspect
    ratio. It is designed to be part of a transformation pipeline, e.g., T.Compose([CenterCrop(size), ToTensor()]).

    Attributes:
        h (int): Target height of the cropped image.
        w (int): Target width of the cropped image.

    Methods:
        __call__: Applies the center crop transformation to an input image.

    Examples:
        >>> transform = CenterCrop(640)
        >>> image = np.random.randint(0, 255, (1080, 1920, 3), dtype=np.uint8)
        >>> cropped_image = transform(image)
        >>> print(cropped_image.shape)
        (640, 640, 3)
    """

    def __init__(self, size=640):
        """
        Initializes the CenterCrop object for image preprocessing.

        This class is designed to be part of a transformation pipeline, e.g., T.Compose([CenterCrop(size), ToTensor()]).
        It performs a center crop on input images to a specified size.

        Args:
            size (int | Tuple[int, int]): The desired output size of the crop. If size is an int, a square crop
                (size, size) is made. If size is a sequence like (h, w), it is used as the output size.

        Returns:
            (None): This method initializes the object and does not return anything.

        Examples:
            >>> transform = CenterCrop(224)
            >>> img = np.random.rand(300, 300, 3)
            >>> cropped_img = transform(img)
            >>> print(cropped_img.shape)
            (224, 224, 3)
        """
        super().__init__()
        self.h, self.w = (size, size) if isinstance(size, int) else size

    def __call__(self, im):
        """
        Applies center cropping to an input image.

        This method resizes and crops the center of the image using a letterbox method. It maintains the aspect
        ratio of the original image while fitting it into the specified dimensions.

        Args:
            im (numpy.ndarray | PIL.Image.Image): The input image as a numpy array of shape (H, W, C) or a
                PIL Image object.

        Returns:
            (numpy.ndarray): The center-cropped and resized image as a numpy array of shape (self.h, self.w, C).

        Examples:
            >>> transform = CenterCrop(size=224)
            >>> image = np.random.randint(0, 255, (640, 480, 3), dtype=np.uint8)
            >>> cropped_image = transform(image)
            >>> assert cropped_image.shape == (224, 224, 3)
        """
        if isinstance(im, Image.Image):  # convert from PIL to numpy array if required
            im = np.asarray(im)
        imh, imw = im.shape[:2]
        m = min(imh, imw)  # min dimension
        top, left = (imh - m) // 2, (imw - m) // 2
        return cv2.resize(im[top : top + m, left : left + m], (self.w, self.h), interpolation=cv2.INTER_LINEAR)


# NOTE: keep this class for backward compatibility
class ToTensor:
    """
    Converts an image from a numpy array to a PyTorch tensor.

    This class is designed to be part of a transformation pipeline, e.g., T.Compose([LetterBox(size), ToTensor()]).

    Attributes:
        half (bool): If True, converts the image to half precision (float16).

    Methods:
        __call__: Applies the tensor conversion to an input image.

    Examples:
        >>> transform = ToTensor(half=True)
        >>> img = np.random.randint(0, 255, (640, 640, 3), dtype=np.uint8)
        >>> tensor_img = transform(img)
        >>> print(tensor_img.shape, tensor_img.dtype)
        torch.Size([3, 640, 640]) torch.float16

    Notes:
        The input image is expected to be in BGR format with shape (H, W, C).
        The output tensor will be in RGB format with shape (C, H, W), normalized to [0, 1].
    """

    def __init__(self, half=False):
        """
        Initializes the ToTensor object for converting images to PyTorch tensors.

        This class is designed to be used as part of a transformation pipeline for image preprocessing in the
        Ultralytics YOLO framework. It converts numpy arrays or PIL Images to PyTorch tensors, with an option
        for half-precision (float16) conversion.

        Args:
            half (bool): If True, converts the tensor to half precision (float16). Default is False.

        Examples:
            >>> transform = ToTensor(half=True)
            >>> img = np.random.rand(640, 640, 3)
            >>> tensor_img = transform(img)
            >>> print(tensor_img.dtype)
            torch.float16
        """
        super().__init__()
        self.half = half

    def __call__(self, im):
        """
        Transforms an image from a numpy array to a PyTorch tensor.

        This method converts the input image from a numpy array to a PyTorch tensor, applying optional
        half-precision conversion and normalization. The image is transposed from HWC to CHW format and
        the color channels are reversed from BGR to RGB.

        Args:
            im (numpy.ndarray): Input image as a numpy array with shape (H, W, C) in BGR order.

        Returns:
            (torch.Tensor): The transformed image as a PyTorch tensor in float32 or float16, normalized
                to [0, 1] with shape (C, H, W) in RGB order.

        Examples:
            >>> transform = ToTensor(half=True)
            >>> img = np.random.randint(0, 255, (640, 640, 3), dtype=np.uint8)
            >>> tensor_img = transform(img)
            >>> print(tensor_img.shape, tensor_img.dtype)
            torch.Size([3, 640, 640]) torch.float16
        """
        im = np.ascontiguousarray(im.transpose((2, 0, 1))[::-1])  # HWC to CHW -> BGR to RGB -> contiguous
        im = torch.from_numpy(im)  # to torch
        im = im.half() if self.half else im.float()  # uint8 to fp16/32
        im /= 255.0  # 0-255 to 0.0-1.0
        return im<|MERGE_RESOLUTION|>--- conflicted
+++ resolved
@@ -1585,18 +1585,11 @@
             img = cv2.resize(img, new_unpad, interpolation=cv2.INTER_LINEAR)
         top, bottom = int(round(dh - 0.1)) if self.center else 0, int(round(dh + 0.1))
         left, right = int(round(dw - 0.1)) if self.center else 0, int(round(dw + 0.1))
-<<<<<<< HEAD
-        img = cv2.copyMakeBorder(img, top, bottom, left, right, cv2.BORDER_CONSTANT,
-                                 value=(BKG_COLOR, ) * 3)  # add border
-        if labels.get('ratio_pad'):
-            labels['ratio_pad'] = (labels['ratio_pad'], (left, top))  # for evaluation
-=======
         img = cv2.copyMakeBorder(
-            img, top, bottom, left, right, cv2.BORDER_CONSTANT, value=(114, 114, 114)
+            img, top, bottom, left, right, cv2.BORDER_CONSTANT, value=(BKG_COLOR, ) * 3
         )  # add border
         if labels.get("ratio_pad"):
             labels["ratio_pad"] = (labels["ratio_pad"], (left, top))  # for evaluation
->>>>>>> 75b3b695
 
         if len(labels):
             labels = self._update_labels(labels, ratio, dw, dh)
@@ -2591,13 +2584,8 @@
         top, left = round((hs - h) / 2 - 0.1), round((ws - w) / 2 - 0.1)
 
         # Create padded image
-<<<<<<< HEAD
         im_out = np.full((hs, ws, 3), BKG_COLOR, dtype=im.dtype)
-        im_out[top:top + h, left:left + w] = cv2.resize(im, (w, h), interpolation=cv2.INTER_LINEAR)
-=======
-        im_out = np.full((hs, ws, 3), 114, dtype=im.dtype)
         im_out[top : top + h, left : left + w] = cv2.resize(im, (w, h), interpolation=cv2.INTER_LINEAR)
->>>>>>> 75b3b695
         return im_out
 
 
