# Ultralytics YOLO 🚀, AGPL-3.0 license

__version__ = "8.3.9"

import os

# Set ENV variables (place before imports)
if not os.environ.get("OMP_NUM_THREADS"):
    os.environ["OMP_NUM_THREADS"] = "1"  # default for reduced CPU utilization during training

from ultralytics.data.explorer.explorer import Explorer
from ultralytics.models import NAS, RTDETR, SAM, YOLO, FastSAM, YOLOWorld
from ultralytics.utils import ASSETS, SETTINGS
from ultralytics.utils.checks import check_yolo as checks
from ultralytics.utils.downloads import download

<<<<<<< HEAD
__all__ = '__version__', 'YOLO', 'NAS', 'SAM', 'FastSAM', 'RTDETR', 'checks', 'download', 'settings'

print("🚀 SEA.AI custom version")
=======
settings = SETTINGS
__all__ = (
    "__version__",
    "ASSETS",
    "YOLO",
    "YOLOWorld",
    "NAS",
    "SAM",
    "FastSAM",
    "RTDETR",
    "checks",
    "download",
    "settings",
    "Explorer",
)
>>>>>>> 75b3b695
<|MERGE_RESOLUTION|>--- conflicted
+++ resolved
@@ -14,11 +14,8 @@
 from ultralytics.utils.checks import check_yolo as checks
 from ultralytics.utils.downloads import download
 
-<<<<<<< HEAD
-__all__ = '__version__', 'YOLO', 'NAS', 'SAM', 'FastSAM', 'RTDETR', 'checks', 'download', 'settings'
+print("🚀 SEA.AI custom version")
 
-print("🚀 SEA.AI custom version")
-=======
 settings = SETTINGS
 __all__ = (
     "__version__",
@@ -33,5 +30,4 @@
     "download",
     "settings",
     "Explorer",
-)
->>>>>>> 75b3b695
+)