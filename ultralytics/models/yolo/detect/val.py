--- conflicted
+++ resolved
@@ -36,17 +36,11 @@
         self.is_coco = False
         self.is_lvis = False
         self.class_map = None
-<<<<<<< HEAD
-        self.args.task = 'detect'
-        self.metrics = DetMetrics(save_dir=self.save_dir, on_plot=self.on_plot, args=self.args)
+        self.args.task = "detect"
+        self.metrics = DetMetrics(save_dir=self.save_dir, on_plot=self.on_plot)
         mAP_lb = 0.5 if not hasattr(self.args, 'mAP_lb') else self.args.mAP_lb
         mAP_ub = 0.95 if not hasattr(self.args, 'mAP_ub') else self.args.mAP_ub
         self.iouv = torch.linspace(mAP_lb, mAP_ub, 10)  # iou vector for mAP@mAP_lb:mAP_ub
-=======
-        self.args.task = "detect"
-        self.metrics = DetMetrics(save_dir=self.save_dir, on_plot=self.on_plot)
-        self.iouv = torch.linspace(0.5, 0.95, 10)  # IoU vector for mAP@0.5:0.95
->>>>>>> 75b3b695
         self.niou = self.iouv.numel()
         self.lb = []  # for autolabelling
         if self.args.save_hybrid:
@@ -95,13 +89,9 @@
 
     def get_desc(self):
         """Return a formatted string summarizing class metrics of YOLO model."""
-<<<<<<< HEAD
-        mAP_lb = '50' if not hasattr(self.args, 'mAP_lb') else '{:02d}'.format(int(self.args.mAP_lb * 100))
-        mAP_ub = '95' if not hasattr(self.args, 'mAP_ub') else '{:02d}'.format(int(self.args.mAP_ub * 100))
-        return ('%22s' + '%11s' * 6) % ('Class', 'Images', 'Instances', 'Box(P', 'R', f'mAP{mAP_lb}', f'mAP{mAP_lb}-{mAP_ub})')
-=======
-        return ("%22s" + "%11s" * 6) % ("Class", "Images", "Instances", "Box(P", "R", "mAP50", "mAP50-95)")
->>>>>>> 75b3b695
+        mAP_lb = "50" if not hasattr(self.args, "mAP_lb") else "{:02d}".format(int(self.args.mAP_lb * 100))
+        mAP_ub = "95" if not hasattr(self.args, "mAP_ub") else "{:02d}".format(int(self.args.mAP_ub * 100))
+        return ("%22s" + "%11s" * 6) % ("Class", "Images", "Instances", "Box(P", "R", f"mAP{mAP_lb}", f"mAP{mAP_lb}-{mAP_ub})")
 
     def postprocess(self, preds):
         """Apply Non-maximum suppression to prediction outputs."""
